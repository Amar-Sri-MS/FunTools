#!/usr/bin/env python3

#
# Ingester View to handle automated ingestion of
# logs from QA dashboard given a JOB_ID
#
# This script can also be used to start ingesting QA logs
#
# Usage apart from a Flask template:
#
# python ingester.py <JOB_ID> -test_index <TEST_INDEX> -tags <TAGS>
#
# Owner: Sourabh Jain (sourabh.jain@fungible.com)
# Copyright (c) 2021 Fungible Inc.  All rights reserved.

import argparse
import glob
import json
import logging
import os
import requests
import shutil
import subprocess
import sys
import time
import yaml

sys.path.insert(0, '.')

from custom_exceptions import ArchiveTooBigException
from custom_exceptions import EmptyPipelineException
from custom_exceptions import NotFoundException
from custom_exceptions import NotSupportedException
<<<<<<< HEAD
=======
from dotenv import load_dotenv
>>>>>>> 24a87251
from elastic_metadata import ElasticsearchMetadata
from flask import Blueprint, jsonify, request, render_template
from flask import current_app, g

from view.common import login_required
from utils import archive_extractor, manifest_parser
from utils import mail
from utils import timeline

import config_loader
import elastic_log_searcher
import logger
import ingest as ingest_handler


load_dotenv(override=True)

config = config_loader.get_config()
ingester_page = Blueprint('ingester_page', __name__)

FILE_PATH = os.path.abspath(os.path.dirname(__file__))
DOWNLOAD_DIRECTORY = os.path.join(FILE_PATH, 'downloads')
QA_BASE_ENDPOINT = 'https://integration.fungible.local'
QA_REGRESSION_BASE_ENDPOINT = f'{QA_BASE_ENDPOINT}/api/v1/regression'
QA_JOB_INFO_ENDPOINT = f'{QA_REGRESSION_BASE_ENDPOINT}/suite_executions'
QA_LOGS_ENDPOINT = f'{QA_REGRESSION_BASE_ENDPOINT}/test_case_time_series'
QA_SUITE_ENDPOINT = f'{QA_REGRESSION_BASE_ENDPOINT}/suites'
QA_STATIC_ENDPOINT = f'{QA_BASE_ENDPOINT}/static/logs'

# Users are required to input ingestion filters for log archives greater than 4GB.
RESTRICTED_ARCHIVE_SIZE = 4 * 1024 * 1024 * 1024

# Users are required to input ingestion filters for log archives greater than 4GB.
RESTRICTED_ARCHIVE_SIZE = 4 * 1024 * 1024 * 1024


def main():
    parser = argparse.ArgumentParser()
    parser.add_argument('--ingest_type', help='Ingestion type', choices=['qa', 'techsupport'])
    parser.add_argument('job_id', help='Job ID')
    parser.add_argument('--log_path', help='Log archive path', default=None)
    parser.add_argument('--test_index', type=int, help='Test index of the QA job', default=0)
    parser.add_argument('--tags', nargs='*', help='Tags for the ingestion', default=[])
    parser.add_argument('--start_time', type=int, help='Epoch start time to filter logs', default=None)
    parser.add_argument('--end_time', type=int, help='Epoch end time to filter logs', default=None)
    parser.add_argument('--sources', nargs='*', help='Sources to filter the logs during ingestion', default=None)
    parser.add_argument('--file_name', help='File name of the uploaded log archive', default=None)
    parser.add_argument('--submitted_by', help='Email address of the submitter', default=None)
    parser.add_argument('--techsupport_ingest_type', help='Techsupport ingestion type', choices=['mount_path', 'upload', 'url'])
    parser.add_argument('--ignore_size_restrictions', action='store_true')

    try:
        status = True
        is_partial = False
        status_msg = None
        args = parser.parse_args()
        ingest_type = args.ingest_type
        job_id = args.job_id
        test_index = args.test_index
        log_path = args.log_path
        file_name = args.file_name
        tags = args.tags
        submitted_by = args.submitted_by
        start_time = args.start_time
        end_time = args.end_time
        sources = args.sources
        techsupport_ingest_type = args.techsupport_ingest_type
        ignore_size_restrictions = args.ignore_size_restrictions

        LOG_ID = _get_log_id(job_id, ingest_type, test_index=test_index)
        es_metadata = ElasticsearchMetadata()

        custom_logging = logger.get_logger(filename=f'{LOG_ID}.log', separate_error_file=True)
        custom_logging.propagate = False

        # Initializing the timeline tracker
        timeline.init(LOG_ID)

        metadata = {
            'tags': tags,
            'submitted_by': submitted_by,
            'ingest_type': ingest_type,
            'ignore_size_restrictions': ignore_size_restrictions
        }

        filters = {
            'include': {
                'time': (start_time, end_time),
                'sources': sources
            }
        }
        filters_available = is_filters_available(filters)
        # Ignore size restrictions if filters are available.
        metadata['ignore_size_restrictions'] = ignore_size_restrictions or filters_available

        _update_metadata(es_metadata, LOG_ID, 'STARTED')

        # Start ingestion
        if ingest_type == 'qa':
            ingestion_status = ingest_qa_logs(job_id, test_index, metadata, filters)
        elif ingest_type == 'techsupport':
            metadata['techsupport_ingest_type'] = techsupport_ingest_type
            LOG_ID = _get_log_id(job_id, ingest_type)
            log_dir = os.path.join(DOWNLOAD_DIRECTORY, LOG_ID)
            os.makedirs(log_dir, exist_ok=True)

            if techsupport_ingest_type == 'upload':
                log_path = os.path.join(log_dir, file_name)
                # Check if the archive is beyond the resricted size
                if (not metadata['ignore_size_restrictions'] and
                    os.stat(log_path).st_size > RESTRICTED_ARCHIVE_SIZE):
                    raise ArchiveTooBigException()

                ingestion_status = ingest_techsupport_logs(job_id, log_path, metadata, filters)
            elif techsupport_ingest_type == 'mount_path':
                # Check if the mount path exists
                if not os.path.exists(log_path):
                    raise FileNotFoundError('Could not find the mount path')
                # Check if the archive is beyond the resricted size
                if (not metadata['ignore_size_restrictions'] and
                    os.stat(log_path).st_size > RESTRICTED_ARCHIVE_SIZE):
                    raise ArchiveTooBigException()

                metadata['mount_path'] = log_path

                archive_name = os.path.basename(log_path)
                path = os.path.join(log_dir, archive_name)

                if os.path.isdir(log_path):
                    # Copying the log folder to download directory to avoid write
                    # permission issue when accessing the archive.
                    shutil.copytree(log_path, path)
                else:
                    # Copying the log archive to download directory to avoid write
                    # permission issue when unarchiving the archive.
                    shutil.copy(log_path, log_dir)

                ingestion_status = ingest_techsupport_logs(job_id, path, metadata, filters)
            elif techsupport_ingest_type == 'url':
                start = time.time()
                _update_metadata(es_metadata,
                                 LOG_ID,
                                 'DOWNLOAD_STARTED',
                                 {'log_path': log_path})
<<<<<<< HEAD
                if check_and_download_logs(log_path, log_dir, metadata['ignore_size_restrictions']):
=======
                if check_and_download_logs(log_path, log_dir, ignore_size_restrictions=metadata['ignore_size_restrictions']):
>>>>>>> 24a87251
                    end = time.time()
                    time_taken = end - start

                    _update_metadata(es_metadata,
                                    LOG_ID,
                                    'DOWNLOAD_COMPLETED',
                                    {'download_time': time_taken})

                    archive_name = os.path.basename(log_path)
                    path = os.path.join(log_dir, archive_name)
                    ingestion_status = ingest_techsupport_logs(job_id, path, metadata, filters)
            else:
                raise TypeError('Wrong techsupport ingest type')
        else:
            raise TypeError('Wrong ingest type')

        if ingestion_status and not ingestion_status['success']:
            status = False
            status_msg = ingestion_status.get('msg')

        is_partial = ingestion_status.get('is_partial', False)
    except ArchiveTooBigException:
        status = False
        status_msg = ('Size of log archive is beyond restricted limit. '
                     'Please provide ingestion filters to reduce the logs '
                     'or check the ignore size restrictions checkbox.')
        logging.exception(status_msg)
        _update_metadata(es_metadata, LOG_ID, 'PROMPT_USER', {
            'ingestion_error': status_msg,
            **metadata
        })
    except (
        EmptyPipelineException,
        NotFoundException,
        FileNotFoundError,
        TypeError,
        NotSupportedException
    ) as e:
        logging.exception(f'Error when starting ingestion for job: {job_id}')
        status = False
        status_msg = str(e)
        _update_metadata(es_metadata, LOG_ID, 'FAILED', {
            'ingestion_error': str(e),
            **metadata
        })
    except Exception as e:
        logging.exception(f'Error when ingesting logs for job: {job_id}')
        status = False
        status_msg = str(e)
        _update_metadata(es_metadata, LOG_ID, 'PARTIAL', {
            'ingestion_error': str(e),
            **metadata
        })
    finally:
        # Clean up the downloaded files if successful.
        if status:
            clean_up(LOG_ID)

        # Notify via email
        email_notify(LOG_ID, status, is_partial, status_msg)

        # Backing up the logs generated during ingestion
        logger.backup_ingestion_logs(LOG_ID)

    if not status:
        exit_msg = status_msg if status_msg else 'Some error occurred.'
        sys.exit(exit_msg)

@ingester_page.route('/upload', methods=['POST'])
@login_required
def upload():
    """
    Upload API for uploading techsupport log archive. Using the
    dropzone.js in UI to upload the files and hence the dropzone
    specific form data for chunking.

    Form data:
    job_id: unique job_id
    file: binary file of log archive uploaded in chunks
    """
    # Reject if file size is greater than the MAX_CONTENT_LENGTH
    UPLOAD_MAX_FILESIZE = current_app.config['MAX_CONTENT_LENGTH']
    if (int(request.form.get('dztotalfilesize', 0)) > UPLOAD_MAX_FILESIZE):
        return jsonify('File is too big.'
                       'Please use other methods to ingest.'), 413

    job_id = request.form.get('job_id')
    job_id = job_id.strip().lower()
    file = request.files['file']
    LOG_ID = _get_log_id(job_id, ingest_type='techsupport')

    save_dir = os.path.join(DOWNLOAD_DIRECTORY, LOG_ID)
    os.makedirs(save_dir, exist_ok=True)
    save_path = os.path.join(save_dir, file.filename)

    current_chunk = int(request.form.get('dzchunkindex', 0))

    # If the file already exists it's ok if we are appending to it,
    # but not if it's new file that would overwrite the existing one
    if os.path.exists(save_path) and current_chunk == 0:
        # 400 and 500s will tell dropzone that an error occurred and show an error
        return jsonify('File already exists for this job id.'
                    'Please enter a new job id if this was not uploaded by you.'), 400

    try:
        with open(save_path, 'ab') as f:
            f.seek(int(request.form.get('dzchunkbyteoffset', 0)))
            f.write(file.stream.read())
    except OSError:
        logging.exception('Could not write to file')
        return jsonify("Not sure why,"
                    " but we couldn't write the file to disk"), 500

    total_chunks = int(request.form.get('dztotalchunkcount', 0))

    if current_chunk + 1 == total_chunks:
        # This was the last chunk, the file should be complete and the size we expect
        if os.path.getsize(save_path) != int(request.form.get('dztotalfilesize', 0)):
            logging.error(f"File {file.filename} was completed, "
                      f"but has a size mismatch."
                      f"Was {os.path.getsize(save_path)} but we"
                      f" expected {request.form.get('dztotalfilesize', 0)}")
            return jsonify('Size mismatch after final upload'), 500
        else:
            logging.info(f'File {file.filename} has been uploaded successfully')
    else:
        logging.debug(f'Chunk {current_chunk + 1} of {total_chunks} '
                  f'for file {file.filename} complete')

    return jsonify('Chunk upload successful'), 200


@ingester_page.route('/upload_file', methods=['POST'])
@login_required
def upload_file():
    """
    Example usage with cURL:
        curl -i -XPOST \
        -H 'Accept: application/json' \
        -H 'Content-Type: multipart/form-data' \
        -F 'job_id=test' \
        -F 'submitted_by="sourabh.jain@fungible.com"' \
        -F 'file=@"/bugbits/test/techsupport.tgz"' \
        'http://funlogs/upload_file'
    """
    try:
        # Accept type could be either text/html or application/json if the
        # user wants a JSON response instead of the default html response.
        accept_type = request.headers.get('Accept', 'text/html')

        job_id = request.form.get('job_id')
        job_id = job_id.strip().lower()
        tags = request.form.get('tags', '')
        tags_list = [tag.strip() for tag in tags.split(',') if tag.strip() != ''] if tags else []
        file = request.files['file']
        submitted_by = g.user

        start_time = request.form.get('start_time', None)
        end_time = request.form.get('end_time', None)
        sources = request.form.getlist('sources', None)

        ingest_type = 'techsupport'
        techsupport_ingest_type = 'upload'
        file_name = os.path.basename(file.filename)

        LOG_ID = _get_log_id(job_id, ingest_type=ingest_type)

        save_dir = os.path.join(DOWNLOAD_DIRECTORY, LOG_ID)
        os.makedirs(save_dir, exist_ok=True)
        save_path = os.path.join(save_dir, file_name)
        file.save(save_path)

        metadata = start_ingestion(job_id,
                                   ingest_type,
                                   tags=tags_list,
                                   techsupport_ingest_type=techsupport_ingest_type,
                                   file_name=file_name,
                                   sources=sources,
                                   start_time=start_time,
                                   end_time=end_time)

        feedback = {
            'started': True,
            'log_id': LOG_ID,
            'success': metadata.get('ingestion_status') == 'COMPLETED',
            'is_partial_ingestion': metadata.get('is_partial_ingestion', False),
            'job_id': job_id,
            'tags': tags,
            'submitted_by': submitted_by,
            'start_time': start_time,
            'end_time': end_time,
            'sources': sources,
            'metadata': metadata
        }

    except Exception as e:
        current_app.logger.exception(f'Error when starting ingestion for job: {job_id}')
        feedback = {
            'success': False,
            'started': False,
            'log_id': LOG_ID,
            'job_id': job_id,
            'tags': tags,
            'submitted_by': submitted_by,
            'start_time': start_time,
            'end_time': end_time,
            'sources': sources,
            'msg': str(e)
        }

    if accept_type == 'application/json':
        return jsonify(feedback)
    return render_template(
        'ingester.html',
        feedback=feedback,
        ingest_type=ingest_type,
        techsupport_ingest_type=techsupport_ingest_type,
        file_server_url=config['FILE_SERVER_URL']
    )

@ingester_page.route('/remove_file', methods=['DELETE'])
def remove_uploaded_file():
    """
    Removes the uploaded file saved under the given "job_id".

    Request Args:
    job_id
    filename: name of the file to delete
    """
    job_id = request.args.get('job_id')
    filename = request.args.get('filename')
    LOG_ID = _get_log_id(job_id, ingest_type='techsupport')

    log_dir = os.path.join(DOWNLOAD_DIRECTORY, LOG_ID)
    log_path = os.path.join(log_dir, filename)

    if not os.path.exists(log_path):
        return jsonify('Could not find the uploaded file'), 500

    try:
        os.remove(log_path)
    except Exception as e:
        logging.exception(f'Error while deleting the uploaded file: {filename} from {LOG_ID}')
        return jsonify('Error while deleting the uploaded file'), 500

    return jsonify('success')

@ingester_page.route('/ingest', methods=['GET'])
@login_required
def render_ingest_page():
    """ UI for ingesting logs """
    ingest_type = request.args.get('ingest_type', 'qa')
    techsupport_ingest_type = request.args.get('techsupport_ingest_type', 'mount_path')
    return render_template(
        'ingester.html',
        feedback={},
        ingest_type=ingest_type,
        techsupport_ingest_type=techsupport_ingest_type,
        file_server_url=config['FILE_SERVER_URL'])


@ingester_page.route('/ingest', methods=['POST'])
@login_required
def ingest():
    """
    Handling ingestion of logs from either QA jobs or
    techsupport archive.

    For ingesting a QA job, requires:
        "job_id" and "test_index"

    For ingesting a techsupport archive, requires:
        unique "job_id" and
        "mount_path" in case the archive is in NFS mounted volume
        "filename" in case the archive is uploaded by the user.
    """
    try:
        # Accept type could be either text/html or application/json if the
        # user wants a JSON response instead of the default html response.
        accept_type = request.headers.get('Accept', 'text/html')

        ingest_type = request.form.get('ingest_type', 'qa')
        techsupport_ingest_type = request.form.get('techsupport_ingest_type')
        job_id = request.form.get('job_id')
        test_index = request.form.get('test_index', 0)
        tags = request.form.get('tags', '')
        tags_list = [tag.strip() for tag in tags.split(',') if tag.strip() != ''] if tags else []
        file_name = request.form.get('filename')
        mount_path = request.form.get('mount_path')
        downloadable_url = request.form.get('downloadable_url')
        ignore_size_restrictions = request.form.get('ignore_size_restrictions', default=False, type=bool)
        submitted_by = g.user

        start_time = request.form.get('start_time', None)
        end_time = request.form.get('end_time', None)
        sources = request.form.getlist('sources', None)

        LOG_ID = None

        def render_error_template(msg=None):
            feedback = {
                'success': False,
                'started': False,
                'log_id': LOG_ID,
                'job_id': job_id,
                'test_index': test_index,
                'tags': tags,
                'submitted_by': submitted_by,
                'start_time': start_time,
                'end_time': end_time,
                'sources': sources,
                'mount_path': mount_path,
                'downloadable_url': downloadable_url,
                'ignore_size_restrictions': ignore_size_restrictions,
                'msg': msg if msg else 'Some error occurred'
            }
            if accept_type == 'application/json':
                return jsonify(feedback)
            return render_template(
                'ingester.html',
                feedback=feedback,
                ingest_type=ingest_type,
                techsupport_ingest_type=techsupport_ingest_type,
                file_server_url=config['FILE_SERVER_URL']
            )

        if not job_id:
            return render_error_template('Missing JOB ID')

        job_id = job_id.strip().lower()
        LOG_ID = _get_log_id(job_id, ingest_type, test_index=test_index)

        if techsupport_ingest_type == 'mount_path' and not mount_path:
            return render_error_template('Missing mount path')
        elif techsupport_ingest_type == 'upload' and not file_name:
            return render_error_template('Missing filename')
        elif techsupport_ingest_type == 'url' and not downloadable_url:
            return render_error_template('Missing downloadable url')

        metadata = start_ingestion(job_id,
                                   ingest_type,
                                   test_index=test_index,
                                   tags=tags_list,
                                   techsupport_ingest_type=techsupport_ingest_type,
                                   mount_path=mount_path,
                                   downloadable_url=downloadable_url,
                                   file_name=file_name,
                                   ignore_size_restrictions=ignore_size_restrictions,
                                   sources=sources,
                                   start_time=start_time,
                                   end_time=end_time)

        feedback = {
            'started': True,
            'log_id': LOG_ID,
            'success': metadata.get('ingestion_status') == 'COMPLETED',
            'is_partial_ingestion': metadata.get('is_partial_ingestion', False),
            'job_id': job_id,
            'test_index': test_index,
            'tags': tags,
            'submitted_by': submitted_by,
            'start_time': start_time,
            'end_time': end_time,
            'sources': sources,
            'mount_path': mount_path,
            'downloadable_url': downloadable_url,
            'ignore_size_restrictions': ignore_size_restrictions,
            'metadata': metadata
        }

        if accept_type == 'application/json':
            return jsonify(feedback)
        return render_template(
            'ingester.html',
            feedback=feedback,
            ingest_type=ingest_type,
            techsupport_ingest_type=techsupport_ingest_type,
            file_server_url=config['FILE_SERVER_URL']
        )
    except Exception as e:
        current_app.logger.exception(f'Error when starting ingestion for job: {job_id}')
        return render_error_template(str(e)), 500


def start_ingestion(job_id, ingest_type, **additional_data):
    """
    Forming the command and starting the ingestion based on the
    additional data.

    Returns the metadata if the job_id already exists.
    """
    test_index = additional_data.get('test_index', 0)
    tags = additional_data.get('tags')
    techsupport_ingest_type = additional_data.get('techsupport_ingest_type')
    mount_path = additional_data.get('mount_path')
    file_name = additional_data.get('file_name')
    downloadable_url = additional_data.get('downloadable_url')
    ignore_size_restrictions = additional_data.get('ignore_size_restrictions')
    submitted_by = g.user

    sources = additional_data.get('sources')
    start_time = additional_data.get('start_time')
    end_time = additional_data.get('end_time')

    LOG_ID = _get_log_id(job_id, ingest_type, test_index=test_index)

    es_metadata = ElasticsearchMetadata()
    metadata = es_metadata.get(LOG_ID)

    # If metadata exists then either ingestion for this job
    # is already done or in progress
    if not metadata or metadata['ingestion_status'] in ['FAILED', 'PROMPT_USER']:
        cmd = ['./ingester.py', job_id, '--ingest_type', ingest_type]
        if len(tags) > 0:
            cmd.append('--tags')
            cmd.extend(tags)

        if start_time:
            cmd.append('--start_time')
            cmd.append(start_time)

        if end_time:
            cmd.append('--end_time')
            cmd.append(end_time)

        if len(sources) > 0:
            cmd.append('--sources')
            cmd.extend(sources)

        if ingest_type == 'qa':
            cmd.append('--test_index')
            cmd.append(str(test_index))
        elif ingest_type == 'techsupport':
            cmd.append('--techsupport_ingest_type')
            cmd.append(techsupport_ingest_type)
            if techsupport_ingest_type == 'mount_path':
                cmd.append('--log_path')
                cmd.append(mount_path)
            elif techsupport_ingest_type == 'upload':
                cmd.append('--file_name')
                cmd.append(file_name)
            elif techsupport_ingest_type == 'url':
                cmd.append('--log_path')
                cmd.append(downloadable_url)

        if submitted_by:
            cmd.append('--submitted_by')
            cmd.append(submitted_by)

        if ignore_size_restrictions:
            cmd.append('--ignore_size_restrictions')

        logging.info(f'Running ingestion cmd: {cmd}')
        ingestion = subprocess.Popen(cmd)

    return metadata

@ingester_page.route('/ingest/<log_id>/status', methods=['GET'])
def check_status(log_id):
    """
    Returns the metadata containing the ingestion
    status for the given "log_id"
    """
    es_metadata = ElasticsearchMetadata()
    metadata = es_metadata.get(log_id)

    # Fetch index stats which includes log count and store size.
    if metadata:
        index_stats = elastic_log_searcher._get_indices(log_id)
        index_stats = index_stats[0] if len(index_stats) else None
        metadata['index_stats'] = index_stats

    # TODO(Sourabh): Need an additional check if the status is
    # not COMPLETED to see if the process is running

    return metadata


def _get_log_id(job_id, ingest_type, **additional_data):
    """
    Returns log identifier based on the job_id, ingest_type and
    any additional_data.
    """
    # job_id should be lowercase due to Elasticsearch index
    # naming constraints
    job_id = job_id.lower()
    if ingest_type == 'qa':
        test_index = additional_data.get('test_index', 0)
        return f'log_qa-{job_id}-{test_index}'
    elif ingest_type == 'techsupport':
        return f'log_techsupport-{job_id}'


def is_filters_available(filters):
    """ Returns True if filters are available. """
    included_filters = filters['include']
    if (len(included_filters['time']) > 0 and
        (included_filters['time'][0] or included_filters['time'][1])):
        return True

    if included_filters['sources'] and len(included_filters['sources']) > 0:
        return True

    return False


<<<<<<< HEAD
def fetch_qa_job_info(job_id):
=======
def fetch_qa_job_info(session, job_id):
>>>>>>> 24a87251
    """
    Fetching QA job info using QA endpoint
    Returns response (dict)
    Raises Exception if Job not found
    """
    url = f'{QA_JOB_INFO_ENDPOINT}/{job_id}'
    headers = {"X-CSRFToken": session.cookies['csrftoken']}
    response = requests.get(url, verify=False, headers=headers, cookies=session.cookies)
    job_info = response.json()
    if not (job_info and job_info['data']):
        raise NotFoundException('Job info not found')
    return job_info


def fetch_qa_suite_info(session, suite_id):
    """
    Fetching QA job info using QA endpoint
    Returns response (dict)
    Raises Exception if Job not found
    """
    url = f'{QA_SUITE_ENDPOINT}/{suite_id}'
    headers = {"X-CSRFToken": session.cookies['csrftoken']}
    response = requests.get(url, verify=False, headers=headers, cookies=session.cookies)
    suite_info = response.json()
    if not (suite_info and suite_info['data']):
        raise NotFoundException(f'QA suite ({suite_id}) not found')
    return suite_info['data']


def fetch_qa_logs(session, job_id, suite_info, test_index=None):
    """
    Fetches a list of QA log filenames
    QA API returns a list of log info containing data
    in the format:
    {
        description: "CS logs tgz",
        filename: "/regression/Integration/fun_test/web/static/logs/s_170427/_0script_helper.py_170427_1783447_fc_log.tgz",
        asset_type: "Fungible-controller",
        asset_id: "FungibleController: mpoc-server06",
        category: "Diagnostics",
        sub_category: "general"
    }
    """
    url = f'{QA_LOGS_ENDPOINT}/{job_id}?type=200'
    headers = {"X-CSRFToken": session.cookies['csrftoken']}
    response = requests.get(url, verify=False, headers=headers, cookies=session.cookies)
    job_logs = response.json()
    if not (job_logs and job_logs['data']):
        raise NotFoundException('Logs not found')
    return _filter_qa_log_files(job_logs, suite_info, test_index)


def _filter_qa_log_files(job_logs, suite_info, test_index=None):
    """ Filters out only required QA log files """
    # FC log archives for single node and HA
    log_filename_starts = ''
    if test_index is not None and len(suite_info.get('entries', [])) > test_index:
        # Example: _13failures_mgmt_flap_multi.py_180878_1871693_fcs_log.tgz
        test_script_name = suite_info['entries'][test_index]['script_path'].split('/')[-1]
        # File names either start with _{test_index}{test_script_name} or
        # _{test_index}script_helper.py
        log_filename_starts = (f'_{test_index}{test_script_name}', f'_{test_index}script_helper.py')
    else:
        raise NotFoundException('Logs not found')

    # These are the log archives from QA platform to ingest.
    # fc_log.tgz & fcs_log.tgz are from single & HA node setup.
    # cs_all_logs_techsupport.tar.gz is collected from devices attached to a controller.
    log_filenames_to_ingest = ('fc_log.tgz', 'fcs_log.tgz', 'cs_all_logs_techsupport.tar.gz')
    log_files = list()
    for job_log in job_logs['data']:
        log = job_log['data']

        # We are not interested in other logs
        if log['category'] != 'Diagnostics':
            continue

        filename = log['filename'].split('/')[-1]

        # Only interested for a specific test in the test suite
        if test_index is not None and not filename.startswith(log_filename_starts):
            continue

        # NOTE: Ignoring tm_fc_log.tgz since it does contain fc logs.
        if filename.endswith(log_filenames_to_ingest) and not filename.endswith('_tm_fc_log.tgz'):
            log_files.append(log['filename'])

    return log_files


def _get_valid_files(path):
    """ Listing valid files in a given "path" """
    return [file for file in os.listdir(path)
                if os.path.isfile(os.path.join(path, file)) and
                file not in ('.DS_Store')
            ]


def get_qa_session():
    """
    Authenicates with QA infra using the login REST API and
    creates a session object which contains the cookies with
    csrftoken and sessionid.

    Returns requests.Session object or raises Exception if
    auth fails.
    """
    username = os.getenv('LDAP_USER')
    password = os.getenv('LDAP_PASSWORD')
    uri = "/api/v1/login"
    url = f'{QA_BASE_ENDPOINT}{uri}'
    headers = {'Content-Type': 'application/json'}
    data = {"username": username, "password": password}
    session = requests.Session()
    response = session.post(url, verify=False, headers=headers, data=json.dumps(data))
    if response.status_code == 200 and 'csrftoken' in session.cookies:
        return session
    else:
        logging.error(
            'Could not login to QA infra.'
            'Status: {} Response: {}'.format(response.status_code, response.text))
    raise Exception('Could not login to QA Infra.')


def ingest_qa_logs(job_id, test_index, metadata, filters):
    """
    Ingesting logs using QA "job_id" and "test_index".

    This function downloads the log archives from QA platform
    and ingest them to the Log Analyzer.
    """
    es_metadata = ElasticsearchMetadata()
    LOG_ID = _get_log_id(job_id, ingest_type='qa', test_index=test_index)

    path = f'{DOWNLOAD_DIRECTORY}/{LOG_ID}'
    file_path = os.path.abspath(os.path.dirname(__file__))
    QA_LOGS_DIRECTORY = '/web/static/logs'
    found_logs = False

    manifest_contents = list()

    start = time.time()
    try:
        session = get_qa_session()
        job_info = fetch_qa_job_info(session, job_id)
        suite_info = fetch_qa_suite_info(session, job_info['data']['suite_id'])
        log_files = fetch_qa_logs(session, job_id, suite_info, test_index)

        release_train = job_info['data']['primary_release_train']

        tags = set(metadata.get('tags') if metadata.get('tags') else [])
        # Adding the release train to the tags
        tags.add(release_train)
        # Adding the tags from suite_info to the tags
        suite_info_tags = suite_info.get('tags')
        if suite_info_tags:
            tags.update(suite_info_tags)

        metadata = {
            **metadata,
            'tags': list(tags)
        }

        _update_metadata(es_metadata, LOG_ID, 'DOWNLOAD_STARTED')

        for log_file in log_files:
            # Ignore files which are not in the logs directory.
            if QA_LOGS_DIRECTORY not in log_file:
                continue
            log_dir = log_file.split(QA_LOGS_DIRECTORY)[1]
            url = f'{QA_STATIC_ENDPOINT}{log_dir}'
<<<<<<< HEAD
            if check_and_download_logs(url, path, metadata['ignore_size_restrictions']):
=======
            if check_and_download_logs(url, path, session, metadata['ignore_size_restrictions']):
>>>>>>> 24a87251
                found_logs = True
                # techsupport log archive
                if log_file.endswith('cs_all_logs_techsupport.tar.gz'):
                    filename = log_file.split('/')[-1].replace(' ', '_')
                    archive_name = os.path.splitext(filename)[0]
<<<<<<< HEAD

                    manifest_contents.extend([
                        f'frn:plaform:DPU::system:storage_agent:textfile:"{archive_name}/techsupport/other":*storageagent.log*',
                        f'frn:plaform:DPU::system:platform_agent:textfile:"{archive_name}/techsupport/other":*platformagent.log*',
                        f'frn:plaform:DPU::system:funos:textfile:"{archive_name}/techsupport/other":*funos.log*'
                    ])
                    # HA logs
                    if 'FC-HA-cluster' in suite_info.get('custom_test_bed_spec', {}).get('asset_request', {}):
                        archive_path = f'{path}/{filename}'
                        # Extracting the archive
                        archive_extractor.extract(archive_path)

                        # Get the folders of each node in the cluster
                        folders = glob.glob(f'{path}/{archive_name}/techsupport/*[!devices][!other]')
                        for folder in folders:
                            folder_name = folder.split('/')[-1].replace(' ', '_')
                            manifest_contents.extend([
                                f'frn:composer:cluster:{folder_name}:host:apigateway:folder:"{archive_name}/techsupport/{folder_name}":apigateway',
                                f'frn:composer:cluster:{folder_name}:host:cassandra:folder:"{archive_name}/techsupport/{folder_name}":cassandra',
                                f'frn:composer:cluster:{folder_name}:host:kafka:folder:"{archive_name}/techsupport/{folder_name}":kafka',
                                f'frn:composer:cluster:{folder_name}:host:kapacitor:folder:"{archive_name}/techsupport/{folder_name}":kapacitor',
                                f'frn:composer:cluster:{folder_name}:host:node-service:folder:"{archive_name}/techsupport/{folder_name}":nms',
                                f'frn:composer:cluster:{folder_name}:host:pfm:folder:"{archive_name}/techsupport/{folder_name}":pcie',
                                f'frn:composer:cluster:{folder_name}:host:telemetry-service:folder:"{archive_name}/techsupport/{folder_name}":tms',
                                f'frn:composer:cluster:{folder_name}:host:dataplacement:folder:"{archive_name}/techsupport/{folder_name}/sc":dataplacement',
                                f'frn:composer:cluster:{folder_name}:host:discovery:folder:"{archive_name}/techsupport/{folder_name}/sc":discovery',
                                f'frn:composer:cluster:{folder_name}:host:lrm_consumer:folder:"{archive_name}/techsupport/{folder_name}/sc":lrm_consumer',
                                f'frn:composer:cluster:{folder_name}:host:expansion_rebalance:folder:"{archive_name}/techsupport/{folder_name}/sc":expansion_rebalance',
                                f'frn:composer:cluster:{folder_name}:host:metrics_manager:folder:"{archive_name}/techsupport/{folder_name}/sc":metrics_manager',
                                f'frn:composer:cluster:{folder_name}:host:metrics_server:folder:"{archive_name}/techsupport/{folder_name}/sc":metrics_server',
                                f'frn:composer:cluster:{folder_name}:host:scmscv:folder:"{archive_name}/techsupport/{folder_name}/sc":scmscv',
                                f'frn:composer:cluster:{folder_name}:host:setup_db:folder:"{archive_name}/techsupport/{folder_name}/sc":setup_db',
                                f'frn:composer:cluster:{folder_name}:host:sns:folder:"{archive_name}/techsupport/{folder_name}":sns'
                            ])
                    else:
                        manifest_contents.extend([
                            f'frn:composer:controller::host:apigateway:folder:"{archive_name}/techsupport/cs":apigateway',
                            f'frn:composer:controller::host:cassandra:folder:"{archive_name}/techsupport/cs":cassandra',
                            f'frn:composer:controller::host:kafka:textfile:"{archive_name}/techsupport/cs/container":kafka.log',
                            f'frn:composer:controller::host:kapacitor:folder:"{archive_name}/techsupport/cs":container',
                            f'frn:composer:controller::host:node-service:folder:"{archive_name}/techsupport/cs":nms',
                            f'frn:composer:controller::host:pfm:folder:"{archive_name}/techsupport/cs":pfm',
                            f'frn:composer:controller::host:telemetry-service:folder:"{archive_name}/techsupport/cs":tms',
                            f'frn:composer:controller::host:dataplacement:folder:"{archive_name}/techsupport/cs/sclogs":dataplacement',
                            f'frn:composer:controller::host:discovery:folder:"{archive_name}/techsupport/cs/sclogs":discovery',
                            f'frn:composer:controller::host:lrm_consumer:folder:"{archive_name}/techsupport/cs/sclogs":lrm_consumer',
                            f'frn:composer:controller::host:expansion_rebalance:folder:"{archive_name}/techsupport/cs/sclogs":expansion_rebalance',
                            f'frn:composer:controller::host:metrics_manager:folder:"{archive_name}/techsupport/cs/sclogs":metrics_manager',
                            f'frn:composer:controller::host:metrics_server:folder:"{archive_name}/techsupport/cs/sclogs":metrics_server',
                            f'frn:composer:controller::host:scmscv:folder:"{archive_name}/techsupport/cs/sclogs":scmscv',
                            f'frn:composer:controller::host:setup_db:folder:"{archive_name}/techsupport/cs/sclogs":setup_db',
                            f'frn:composer:controller::host:sns:folder:"{archive_name}/techsupport/cs":sns'
                        ])
=======
                    manifest_contents.extend(_get_fixed_manifest_contents(f'{path}/{archive_name}'))
>>>>>>> 24a87251

                # single node FC
                elif log_file.endswith('_fc_log.tgz'):
                    filename = log_file.split('/')[-1].replace(' ', '_')
                    archive_path = f'{path}/{filename}'
                    archive_extractor.extract(archive_path)

                    archive_name = os.path.splitext(filename)[0]
                    # Path to the extracted log files
                    LOG_DIR = f'{path}/{archive_name}'

                    if release_train in ('master', '2.0', '2.0.1', '2.0.2', '2.1', '2.2', '2.2.1', '2.3', '3.0', '3.1'):
                        # Copying FUNLOG_MANIFEST file
                        template_path = os.path.join(file_path, '../config/templates/fc/FUNLOG_MANIFEST')
                        shutil.copy(template_path, LOG_DIR)
                    else:
                        raise NotSupportedException('Unsupported release train')

                    manifest_contents.append(f'frn::::::bundle::"{archive_name}"')

                # HA FC
                elif log_file.endswith('_fcs_log.tgz'):
                    filename = log_file.split('/')[-1].replace(' ', '_')
                    archive_path = f'{path}/{filename}'
                    # Extracting the archive
                    archive_extractor.extract(archive_path)

                    archive_name = os.path.splitext(filename)[0]
                    # Path to the extracted log files
                    LOG_DIR = f'{path}/{archive_name}/tmp/debug_logs'

                    # master release
                    if release_train in ('master', '2.1', '2.2', '2.2.1', '2.3', '3.0', '3.1'):
                        files = _get_valid_files(LOG_DIR)
                        # TODO(Sourabh): This is an assumption that there will not be
                        # other files in this directory
                        if len(files) == 0:
                            raise NotFoundException('Could not find the CS log archive')
                        if len(files) > 1:
                            raise NotSupportedException('There are more than 1 CS log archive')

                        # The path contains only a tar file, with a FUNLOG_MANIFEST
                        # file, which needs to be ingested
                        ingest_path = f'{LOG_DIR}/{files[0]}'

                        manifest_contents.append(f'frn::::::archive:"{archive_name}/tmp/debug_logs":"{files[0]}"')
                    elif release_train in ('2.0', '2.0.1', '2.0.2'):
                        folders = next(os.walk(os.path.join(LOG_DIR,'.')))[1]

                        # TODO(Sourabh): This is an assumption that there will not be
                        # other folders in this directory
                        log_folder_name = folders[0]
                        # Path to the extracted log files
                        LOG_DIR = os.path.join(LOG_DIR, log_folder_name)

                        # Creating FUNLOG_MANIFEST file by replacing timestamp folder name
                        template_path = os.path.join(file_path, '../config/templates/ha/FUNLOG_MANIFEST')
                        with open(template_path, 'rt') as fin:
                            with open(f'{LOG_DIR}/FUNLOG_MANIFEST', 'wt') as fout:
                                for line in fin:
                                    fout.write(line.replace('<TIMESTAMP>', log_folder_name))

                        manifest_contents.append(f'frn::::::bundle:"{archive_name}/tmp/debug_logs":"{log_folder_name}"')
                    else:
                        raise NotSupportedException('Unsupported release train')

                # system logs
                elif log_file.endswith('system_log.tar'):
                    filename = log_file.split('/')[-1].replace(' ', '_')
                    archive_path = f'{path}/{filename}'
                    archive_extractor.extract(archive_path)

                    archive_name = os.path.splitext(filename)[0]
                    # Path to the extracted log files
                    LOG_DIR = f'{path}/{archive_name}'

                    if release_train in ('master', '2.0', '2.0.1', '2.1', '2.2', '2.2.1', '2.3'):
                        # Copying FUNLOG_MANIFEST file
                        template_path = os.path.join(file_path, '../config/templates/system/FUNLOG_MANIFEST')
                        shutil.copy(template_path, LOG_DIR)

                        manifest_contents.append(f'frn::::::bundle::"{archive_name}"')
                    else:
                        raise NotSupportedException('Unsupported release train')

        if not found_logs:
            raise NotFoundException('Logs not found')

        end = time.time()
        time_taken = end - start

        _update_metadata(es_metadata,
                        LOG_ID,
                        'DOWNLOAD_COMPLETED',
                        {'download_time': time_taken})

        _create_manifest(path, contents=manifest_contents)
        # Start the ingestion
        return ingest_handler.start_pipeline(path,
                                         f'qa-{job_id}-{test_index}',
                                         metadata=metadata,
                                         filters=filters)
    except Exception as e:
        logging.exception('Error while ingesting the logs')
        _update_metadata(es_metadata, LOG_ID, 'FAILED', {
            **metadata,
            'ingestion_error': str(e)
        })
        return {
            'success': False,
            'msg': str(e)
        }


def _get_fixed_manifest_contents(log_path):
    """ Temporary fixes to the manifest file. """
    manifest_contents = list()
    filename = log_path.split('/')[-1]
    manifest_contents.append(f'frn::::::bundle::"{filename}"')

    # TODO(Sourabh): This is a temp workaround to get techsupport ingestion working.
    # This will be removed after the fixes to manifest creation by David G.
    archive_name = os.path.basename(filename)

    # The techsupport folder name inside the techsupport log archive might contain
    # timestamps.
    techsupport_folder_name = os.path.basename(glob.glob(f'{log_path}/techsupport*')[0])

    # Get the folders of each node in the cluster
    folders = glob.glob(f'{log_path}/{techsupport_folder_name}/*[!devices][!other]')

    manifest_contents.extend([
        f'frn:plaform:DPU::system:storage_agent:textfile:"{archive_name}/{techsupport_folder_name}/other":*storageagent.log*',
        f'frn:plaform:DPU::system:platform_agent:textfile:"{archive_name}/{techsupport_folder_name}/other":*platformagent.log*',
        f'frn:plaform:DPU::system:funos:textfile:"{archive_name}/{techsupport_folder_name}/other":*funos.log*'
    ])

    # HA logs
    if len(folders) == 3:
        for folder in folders:
            folder_name = folder.split('/')[-1].replace(' ', '_')
            manifest_contents.extend([
                f'frn:composer:cluster:{folder_name}:host:apigateway:folder:"{archive_name}/{techsupport_folder_name}/{folder_name}":apigateway',
                f'frn:composer:cluster:{folder_name}:host:cassandra:folder:"{archive_name}/{techsupport_folder_name}/{folder_name}":cassandra',
                f'frn:composer:cluster:{folder_name}:host:kafka:folder:"{archive_name}/{techsupport_folder_name}/{folder_name}":kafka',
                f'frn:composer:cluster:{folder_name}:host:kapacitor:folder:"{archive_name}/{techsupport_folder_name}/{folder_name}":kapacitor',
                f'frn:composer:cluster:{folder_name}:host:node-service:folder:"{archive_name}/{techsupport_folder_name}/{folder_name}":nms',
                f'frn:composer:cluster:{folder_name}:host:pfm:folder:"{archive_name}/{techsupport_folder_name}/{folder_name}":pcie',
                f'frn:composer:cluster:{folder_name}:host:telemetry-service:folder:"{archive_name}/{techsupport_folder_name}/{folder_name}":tms',
                f'frn:composer:cluster:{folder_name}:host:dataplacement:folder:"{archive_name}/{techsupport_folder_name}/{folder_name}/sc":dataplacement',
                f'frn:composer:cluster:{folder_name}:host:discovery:folder:"{archive_name}/{techsupport_folder_name}/{folder_name}/sc":discovery',
                f'frn:composer:cluster:{folder_name}:host:lrm_consumer:folder:"{archive_name}/{techsupport_folder_name}/{folder_name}/sc":lrm_consumer',
                f'frn:composer:cluster:{folder_name}:host:expansion_rebalance:folder:"{archive_name}/{techsupport_folder_name}/{folder_name}/sc":expansion_rebalance',
                f'frn:composer:cluster:{folder_name}:host:metrics_manager:folder:"{archive_name}/{techsupport_folder_name}/{folder_name}/sc":metrics_manager',
                f'frn:composer:cluster:{folder_name}:host:metrics_server:folder:"{archive_name}/{techsupport_folder_name}/{folder_name}/sc":metrics_server',
                f'frn:composer:cluster:{folder_name}:host:scmscv:folder:"{archive_name}/{techsupport_folder_name}/{folder_name}/sc":scmscv',
                f'frn:composer:cluster:{folder_name}:host:setup_db:folder:"{archive_name}/{techsupport_folder_name}/{folder_name}/sc":setup_db',
                f'frn:composer:cluster:{folder_name}:host:sns:folder:"{archive_name}/{techsupport_folder_name}/{folder_name}":sns',
            ])
    else:
        manifest_contents.extend([
            f'frn:composer:controller::host:apigateway:folder:"{archive_name}/{techsupport_folder_name}/cs":apigateway',
            f'frn:composer:controller::host:cassandra:folder:"{archive_name}/{techsupport_folder_name}/cs":cassandra',
            f'frn:composer:controller::host:kafka:textfile:"{archive_name}/{techsupport_folder_name}/cs/container":kafka.log',
            f'frn:composer:controller::host:kapacitor:folder:"{archive_name}/{techsupport_folder_name}/cs":container',
            f'frn:composer:controller::host:node-service:folder:"{archive_name}/{techsupport_folder_name}/cs":nms',
            f'frn:composer:controller::host:pfm:folder:"{archive_name}/{techsupport_folder_name}/cs":pfm',
            f'frn:composer:controller::host:telemetry-service:folder:"{archive_name}/{techsupport_folder_name}/cs":tms',
            f'frn:composer:controller::host:dataplacement:folder:"{archive_name}/{techsupport_folder_name}/cs/sclogs":dataplacement',
            f'frn:composer:controller::host:discovery:folder:"{archive_name}/{techsupport_folder_name}/cs/sclogs":discovery',
            f'frn:composer:controller::host:lrm_consumer:folder:"{archive_name}/{techsupport_folder_name}/cs/sclogs":lrm_consumer',
            f'frn:composer:controller::host:expansion_rebalance:folder:"{archive_name}/{techsupport_folder_name}/cs/sclogs":expansion_rebalance',
            f'frn:composer:controller::host:metrics_manager:folder:"{archive_name}/{techsupport_folder_name}/cs/sclogs":metrics_manager',
            f'frn:composer:controller::host:metrics_server:folder:"{archive_name}/{techsupport_folder_name}/cs/sclogs":metrics_server',
            f'frn:composer:controller::host:scmscv:folder:"{archive_name}/{techsupport_folder_name}/cs/sclogs":scmscv',
            f'frn:composer:controller::host:setup_db:folder:"{archive_name}/{techsupport_folder_name}/cs/sclogs":setup_db',
            f'frn:composer:controller::host:sns:folder:"{archive_name}/{techsupport_folder_name}/cs":sns',
        ])

    return manifest_contents


def ingest_techsupport_logs(job_id, log_path, metadata, filters):
    """
    Ingesting logs using an uploaded techsupport log archive.

    This function ingest logs to the Log Analyzer from the log
    archive in the given "log_path".
    """
    es_metadata = ElasticsearchMetadata()
    LOG_ID = _get_log_id(job_id, ingest_type='techsupport')
    path = f'{DOWNLOAD_DIRECTORY}/{LOG_ID}'
    ingest_path = log_path

    try:
        # Extract if the file is an archive
        if archive_extractor.is_archive(log_path):
            archive_extractor.extract(log_path)
            log_path = os.path.splitext(log_path)[0]

        if not manifest_parser.has_manifest(log_path):
            raise NotFoundException('Could not find the FUNLOG_MANIFEST file.')

<<<<<<< HEAD
        manifest_contents = list()
        filename = log_path.split('/')[-1]
        manifest_contents.append(f'frn::::::bundle::"{filename}"')

        # TODO(Sourabh): This is a temp workaround to get techsupport ingestion working.
        # This will be removed after the fixes to manifest creation by David G.
        archive_name = os.path.basename(filename)

        # The techsupport folder name inside the techsupport log archive might contain
        # timestamps.
        techsupport_folder_name = os.path.basename(glob.glob(f'{log_path}/techsupport?')[0])

        # Get the folders of each node in the cluster
        folders = glob.glob(f'{log_path}/techsupport/*[!devices][!other]')
        # HA logs
        if len(folders) == 3:
            for folder in folders:
                folder_name = folder.split('/')[-1].replace(' ', '_')
                manifest_contents.extend([
                    f'frn:composer:cluster:{folder_name}:host:apigateway:folder:"{archive_name}/{techsupport_folder_name}/{folder_name}":apigateway',
                    f'frn:composer:cluster:{folder_name}:host:cassandra:folder:"{archive_name}/{techsupport_folder_name}/{folder_name}":cassandra',
                    f'frn:composer:cluster:{folder_name}:host:kafka:folder:"{archive_name}/{techsupport_folder_name}/{folder_name}":kafka',
                    f'frn:composer:cluster:{folder_name}:host:kapacitor:folder:"{archive_name}/{techsupport_folder_name}/{folder_name}":kapacitor',
                    f'frn:composer:cluster:{folder_name}:host:node-service:folder:"{archive_name}/{techsupport_folder_name}/{folder_name}":nms',
                    f'frn:composer:cluster:{folder_name}:host:pfm:folder:"{archive_name}/{techsupport_folder_name}/{folder_name}":pcie',
                    f'frn:composer:cluster:{folder_name}:host:telemetry-service:folder:"{archive_name}/{techsupport_folder_name}/{folder_name}":tms',
                    f'frn:composer:cluster:{folder_name}:host:dataplacement:folder:"{archive_name}/{techsupport_folder_name}/{folder_name}/sc":dataplacement',
                    f'frn:composer:cluster:{folder_name}:host:discovery:folder:"{archive_name}/{techsupport_folder_name}/{folder_name}/sc":discovery',
                    f'frn:composer:cluster:{folder_name}:host:lrm_consumer:folder:"{archive_name}/{techsupport_folder_name}/{folder_name}/sc":lrm_consumer',
                    f'frn:composer:cluster:{folder_name}:host:expansion_rebalance:folder:"{archive_name}/{techsupport_folder_name}/{folder_name}/sc":expansion_rebalance',
                    f'frn:composer:cluster:{folder_name}:host:metrics_manager:folder:"{archive_name}/{techsupport_folder_name}/{folder_name}/sc":metrics_manager',
                    f'frn:composer:cluster:{folder_name}:host:metrics_server:folder:"{archive_name}/{techsupport_folder_name}/{folder_name}/sc":metrics_server',
                    f'frn:composer:cluster:{folder_name}:host:scmscv:folder:"{archive_name}/{techsupport_folder_name}/{folder_name}/sc":scmscv',
                    f'frn:composer:cluster:{folder_name}:host:setup_db:folder:"{archive_name}/{techsupport_folder_name}/{folder_name}/sc":setup_db',
                    f'frn:composer:cluster:{folder_name}:host:sns:folder:"{archive_name}/{techsupport_folder_name}/{folder_name}":sns'
                ])
            manifest_contents.extend([
                f'frn:plaform:DPU::system:storage_agent:textfile:"{archive_name}/{techsupport_folder_name}/other":*storageagent.log*',
                f'frn:plaform:DPU::system:platform_agent:textfile:"{archive_name}/{techsupport_folder_name}/other":*platformagent.log*',
                f'frn:plaform:DPU::system:funos:textfile:"{archive_name}/{techsupport_folder_name}/other":*funos.log*'
            ])
        else:
            manifest_contents.extend([
                f'frn:composer:controller::host:apigateway:folder:"{archive_name}/{techsupport_folder_name}/cs":apigateway',
                f'frn:composer:controller::host:cassandra:folder:"{archive_name}/{techsupport_folder_name}/cs":cassandra',
                f'frn:composer:controller::host:kafka:textfile:"{archive_name}/{techsupport_folder_name}/cs/container":kafka.log',
                f'frn:composer:controller::host:kapacitor:folder:"{archive_name}/{techsupport_folder_name}/cs":container',
                f'frn:composer:controller::host:node-service:folder:"{archive_name}/{techsupport_folder_name}/cs":nms',
                f'frn:composer:controller::host:pfm:folder:"{archive_name}/{techsupport_folder_name}/cs":pfm',
                f'frn:composer:controller::host:telemetry-service:folder:"{archive_name}/{techsupport_folder_name}/cs":tms',
                f'frn:composer:controller::host:dataplacement:folder:"{archive_name}/{techsupport_folder_name}/cs/sclogs":dataplacement',
                f'frn:composer:controller::host:discovery:folder:"{archive_name}/{techsupport_folder_name}/cs/sclogs":discovery',
                f'frn:composer:controller::host:lrm_consumer:folder:"{archive_name}/{techsupport_folder_name}/cs/sclogs":lrm_consumer',
                f'frn:composer:controller::host:expansion_rebalance:folder:"{archive_name}/{techsupport_folder_name}/cs/sclogs":expansion_rebalance',
                f'frn:composer:controller::host:metrics_manager:folder:"{archive_name}/{techsupport_folder_name}/cs/sclogs":metrics_manager',
                f'frn:composer:controller::host:metrics_server:folder:"{archive_name}/{techsupport_folder_name}/cs/sclogs":metrics_server',
                f'frn:composer:controller::host:scmscv:folder:"{archive_name}/{techsupport_folder_name}/cs/sclogs":scmscv',
                f'frn:composer:controller::host:setup_db:folder:"{archive_name}/{techsupport_folder_name}/cs/sclogs":setup_db',
                f'frn:composer:controller::host:sns:folder:"{archive_name}/{techsupport_folder_name}/cs":sns',

                f'frn:plaform:DPU::system:storage_agent:textfile:"{archive_name}/{techsupport_folder_name}/other":*storageagent.log*',
                f'frn:plaform:DPU::system:platform_agent:textfile:"{archive_name}/{techsupport_folder_name}/other":*platformagent.log*',
                f'frn:plaform:DPU::system:funos:textfile:"{archive_name}/{techsupport_folder_name}/other":*funos.log*'
            ])
=======
        manifest_contents = _get_fixed_manifest_contents(log_path)
>>>>>>> 24a87251

        _create_manifest(path, contents=manifest_contents)
        ingest_path = path

        # Start the ingestion
        return ingest_handler.start_pipeline(ingest_path,
                                         f'techsupport-{job_id}',
                                         metadata=metadata,
                                         filters=filters)
    except Exception as e:
        logging.exception('Error while ingesting the logs')
        _update_metadata(es_metadata, LOG_ID, 'FAILED', {
            **metadata,
            'ingestion_error': str(e)
        })
        return {
            'success': False,
            'msg': str(e)
        }


def _create_manifest(path, metadata={}, contents=[]):
    """ Creates manifest file at the given path """
    manifest = {
        'metadata': metadata,
        'contents': contents
    }

    with open(f'{path}/FUNLOG_MANIFEST', 'w') as file:
        yaml.dump(manifest, file)


@timeline.timeline_logger('downloading_logs')
<<<<<<< HEAD
def check_and_download_logs(url, path, ignore_size_restrictions=False):
=======
def check_and_download_logs(url, path, session=None, ignore_size_restrictions=False):
>>>>>>> 24a87251
    """ Downloading log archives from QA dashboard """
    filename = url.split('/')[-1].replace(' ', '_')
    file_path = os.path.join(path, filename)

    headers = {}
    cookies = {}
    if session:
        headers = {"X-CSRFToken": session.cookies['csrftoken']}
        cookies=session.cookies

    response = requests.get(url,
        headers=headers,
        cookies=cookies,
        verify=False,
        allow_redirects=True,
        stream=True)
    if response.ok:
        if not ignore_size_restrictions:
            content_length = int(response.headers['Content-Length'])
            if content_length > RESTRICTED_ARCHIVE_SIZE:
                raise ArchiveTooBigException()

        os.makedirs(path, exist_ok=True)
        logging.info(f'Saving log archive to {os.path.abspath(file_path)}')
        with open(file_path, 'wb') as f:
            # Chunk size of 1GB
            for chunk in response.iter_content(chunk_size=1024 * 100000):
                f.write(chunk)
    else:  # HTTP status code 4XX/5XX
        raise Exception(f'Download failed: status code {response.status_code}')
    return True


def _update_metadata(metadata_handler, log_id, status, additional_data={}):
    """ Updating the ingestion status in the metadata """
    if not log_id or not metadata_handler:
        logging.error('log_id or metadata_handler is None')
        return
    metadata = {
        **additional_data,
        'ingestion_status': status
    }
    return metadata_handler.update(log_id, metadata)


def email_notify(logID, is_successful, is_partial, status_msg):
    """ Notifying via email at the end of the ingestion """
    es_metadata = ElasticsearchMetadata()
    metadata = es_metadata.get(logID)

    if not metadata:
        logging.warning('Sending email aborted: metadata not found.')
        return
    submitted_by = metadata.get('submitted_by')
    if not submitted_by:
        logging.warning('Sending email aborted: submitted_by email not found.')
        return

    if not logID:
        logging.warning('Sending email aborted: logID not found.')
        return

    if is_successful:
        if is_partial:
            subject = f'Ingestion of {logID} is successful.'
            body = f"""
                Ingestion of {logID} is partially successful.
                Log Analyzer Dashboard: {config['LOG_VIEW_BASE_URL'].replace('LOG_ID', logID)}/dashboard

                Error logs: {config['FILE_SERVER_URL']}/{logID}/file/{logID}_error.log
                Time to ingest logs: {metadata.get('ingestion_time')} seconds
            """
        else:
            subject = f'Ingestion of {logID} is successful.'
            body = f"""
                Ingestion of {logID} is successful.
                Log Analyzer Dashboard: {config['LOG_VIEW_BASE_URL'].replace('LOG_ID', logID)}/dashboard

                Time to ingest logs: {metadata.get('ingestion_time')} seconds
            """
    else:
        subject = f'Ingestion of {logID} failed.'
        body = f"""
            Ingestion of {logID} failed. Please email tools-pals@fungible.com for help!
            Error logs: {config['FILE_SERVER_URL']}/{logID}/file/{logID}_error.log
            Reason: {status_msg}
        """

    status = mail.Mail(submitted_by, subject, body)
    if not status:
        logging.error(f'Failed to send email to {submitted_by}')


def clean_up(log_id):
    """ Deleting the downloaded directory for the log_id """
    path = os.path.join(DOWNLOAD_DIRECTORY, log_id)
    if os.path.exists(path):
        logging.info(f'Cleaning up downloaded files from: {path}')
        # Deletes the entire directory with its children
        shutil.rmtree(path)


if __name__ == '__main__':
    main()<|MERGE_RESOLUTION|>--- conflicted
+++ resolved
@@ -31,10 +31,7 @@
 from custom_exceptions import EmptyPipelineException
 from custom_exceptions import NotFoundException
 from custom_exceptions import NotSupportedException
-<<<<<<< HEAD
-=======
 from dotenv import load_dotenv
->>>>>>> 24a87251
 from elastic_metadata import ElasticsearchMetadata
 from flask import Blueprint, jsonify, request, render_template
 from flask import current_app, g
@@ -63,9 +60,6 @@
 QA_LOGS_ENDPOINT = f'{QA_REGRESSION_BASE_ENDPOINT}/test_case_time_series'
 QA_SUITE_ENDPOINT = f'{QA_REGRESSION_BASE_ENDPOINT}/suites'
 QA_STATIC_ENDPOINT = f'{QA_BASE_ENDPOINT}/static/logs'
-
-# Users are required to input ingestion filters for log archives greater than 4GB.
-RESTRICTED_ARCHIVE_SIZE = 4 * 1024 * 1024 * 1024
 
 # Users are required to input ingestion filters for log archives greater than 4GB.
 RESTRICTED_ARCHIVE_SIZE = 4 * 1024 * 1024 * 1024
@@ -179,11 +173,7 @@
                                  LOG_ID,
                                  'DOWNLOAD_STARTED',
                                  {'log_path': log_path})
-<<<<<<< HEAD
-                if check_and_download_logs(log_path, log_dir, metadata['ignore_size_restrictions']):
-=======
                 if check_and_download_logs(log_path, log_dir, ignore_size_restrictions=metadata['ignore_size_restrictions']):
->>>>>>> 24a87251
                     end = time.time()
                     time_taken = end - start
 
@@ -690,11 +680,7 @@
     return False
 
 
-<<<<<<< HEAD
-def fetch_qa_job_info(job_id):
-=======
 def fetch_qa_job_info(session, job_id):
->>>>>>> 24a87251
     """
     Fetching QA job info using QA endpoint
     Returns response (dict)
@@ -866,73 +852,13 @@
                 continue
             log_dir = log_file.split(QA_LOGS_DIRECTORY)[1]
             url = f'{QA_STATIC_ENDPOINT}{log_dir}'
-<<<<<<< HEAD
-            if check_and_download_logs(url, path, metadata['ignore_size_restrictions']):
-=======
             if check_and_download_logs(url, path, session, metadata['ignore_size_restrictions']):
->>>>>>> 24a87251
                 found_logs = True
                 # techsupport log archive
                 if log_file.endswith('cs_all_logs_techsupport.tar.gz'):
                     filename = log_file.split('/')[-1].replace(' ', '_')
                     archive_name = os.path.splitext(filename)[0]
-<<<<<<< HEAD
-
-                    manifest_contents.extend([
-                        f'frn:plaform:DPU::system:storage_agent:textfile:"{archive_name}/techsupport/other":*storageagent.log*',
-                        f'frn:plaform:DPU::system:platform_agent:textfile:"{archive_name}/techsupport/other":*platformagent.log*',
-                        f'frn:plaform:DPU::system:funos:textfile:"{archive_name}/techsupport/other":*funos.log*'
-                    ])
-                    # HA logs
-                    if 'FC-HA-cluster' in suite_info.get('custom_test_bed_spec', {}).get('asset_request', {}):
-                        archive_path = f'{path}/{filename}'
-                        # Extracting the archive
-                        archive_extractor.extract(archive_path)
-
-                        # Get the folders of each node in the cluster
-                        folders = glob.glob(f'{path}/{archive_name}/techsupport/*[!devices][!other]')
-                        for folder in folders:
-                            folder_name = folder.split('/')[-1].replace(' ', '_')
-                            manifest_contents.extend([
-                                f'frn:composer:cluster:{folder_name}:host:apigateway:folder:"{archive_name}/techsupport/{folder_name}":apigateway',
-                                f'frn:composer:cluster:{folder_name}:host:cassandra:folder:"{archive_name}/techsupport/{folder_name}":cassandra',
-                                f'frn:composer:cluster:{folder_name}:host:kafka:folder:"{archive_name}/techsupport/{folder_name}":kafka',
-                                f'frn:composer:cluster:{folder_name}:host:kapacitor:folder:"{archive_name}/techsupport/{folder_name}":kapacitor',
-                                f'frn:composer:cluster:{folder_name}:host:node-service:folder:"{archive_name}/techsupport/{folder_name}":nms',
-                                f'frn:composer:cluster:{folder_name}:host:pfm:folder:"{archive_name}/techsupport/{folder_name}":pcie',
-                                f'frn:composer:cluster:{folder_name}:host:telemetry-service:folder:"{archive_name}/techsupport/{folder_name}":tms',
-                                f'frn:composer:cluster:{folder_name}:host:dataplacement:folder:"{archive_name}/techsupport/{folder_name}/sc":dataplacement',
-                                f'frn:composer:cluster:{folder_name}:host:discovery:folder:"{archive_name}/techsupport/{folder_name}/sc":discovery',
-                                f'frn:composer:cluster:{folder_name}:host:lrm_consumer:folder:"{archive_name}/techsupport/{folder_name}/sc":lrm_consumer',
-                                f'frn:composer:cluster:{folder_name}:host:expansion_rebalance:folder:"{archive_name}/techsupport/{folder_name}/sc":expansion_rebalance',
-                                f'frn:composer:cluster:{folder_name}:host:metrics_manager:folder:"{archive_name}/techsupport/{folder_name}/sc":metrics_manager',
-                                f'frn:composer:cluster:{folder_name}:host:metrics_server:folder:"{archive_name}/techsupport/{folder_name}/sc":metrics_server',
-                                f'frn:composer:cluster:{folder_name}:host:scmscv:folder:"{archive_name}/techsupport/{folder_name}/sc":scmscv',
-                                f'frn:composer:cluster:{folder_name}:host:setup_db:folder:"{archive_name}/techsupport/{folder_name}/sc":setup_db',
-                                f'frn:composer:cluster:{folder_name}:host:sns:folder:"{archive_name}/techsupport/{folder_name}":sns'
-                            ])
-                    else:
-                        manifest_contents.extend([
-                            f'frn:composer:controller::host:apigateway:folder:"{archive_name}/techsupport/cs":apigateway',
-                            f'frn:composer:controller::host:cassandra:folder:"{archive_name}/techsupport/cs":cassandra',
-                            f'frn:composer:controller::host:kafka:textfile:"{archive_name}/techsupport/cs/container":kafka.log',
-                            f'frn:composer:controller::host:kapacitor:folder:"{archive_name}/techsupport/cs":container',
-                            f'frn:composer:controller::host:node-service:folder:"{archive_name}/techsupport/cs":nms',
-                            f'frn:composer:controller::host:pfm:folder:"{archive_name}/techsupport/cs":pfm',
-                            f'frn:composer:controller::host:telemetry-service:folder:"{archive_name}/techsupport/cs":tms',
-                            f'frn:composer:controller::host:dataplacement:folder:"{archive_name}/techsupport/cs/sclogs":dataplacement',
-                            f'frn:composer:controller::host:discovery:folder:"{archive_name}/techsupport/cs/sclogs":discovery',
-                            f'frn:composer:controller::host:lrm_consumer:folder:"{archive_name}/techsupport/cs/sclogs":lrm_consumer',
-                            f'frn:composer:controller::host:expansion_rebalance:folder:"{archive_name}/techsupport/cs/sclogs":expansion_rebalance',
-                            f'frn:composer:controller::host:metrics_manager:folder:"{archive_name}/techsupport/cs/sclogs":metrics_manager',
-                            f'frn:composer:controller::host:metrics_server:folder:"{archive_name}/techsupport/cs/sclogs":metrics_server',
-                            f'frn:composer:controller::host:scmscv:folder:"{archive_name}/techsupport/cs/sclogs":scmscv',
-                            f'frn:composer:controller::host:setup_db:folder:"{archive_name}/techsupport/cs/sclogs":setup_db',
-                            f'frn:composer:controller::host:sns:folder:"{archive_name}/techsupport/cs":sns'
-                        ])
-=======
                     manifest_contents.extend(_get_fixed_manifest_contents(f'{path}/{archive_name}'))
->>>>>>> 24a87251
 
                 # single node FC
                 elif log_file.endswith('_fc_log.tgz'):
@@ -1136,74 +1062,7 @@
         if not manifest_parser.has_manifest(log_path):
             raise NotFoundException('Could not find the FUNLOG_MANIFEST file.')
 
-<<<<<<< HEAD
-        manifest_contents = list()
-        filename = log_path.split('/')[-1]
-        manifest_contents.append(f'frn::::::bundle::"{filename}"')
-
-        # TODO(Sourabh): This is a temp workaround to get techsupport ingestion working.
-        # This will be removed after the fixes to manifest creation by David G.
-        archive_name = os.path.basename(filename)
-
-        # The techsupport folder name inside the techsupport log archive might contain
-        # timestamps.
-        techsupport_folder_name = os.path.basename(glob.glob(f'{log_path}/techsupport?')[0])
-
-        # Get the folders of each node in the cluster
-        folders = glob.glob(f'{log_path}/techsupport/*[!devices][!other]')
-        # HA logs
-        if len(folders) == 3:
-            for folder in folders:
-                folder_name = folder.split('/')[-1].replace(' ', '_')
-                manifest_contents.extend([
-                    f'frn:composer:cluster:{folder_name}:host:apigateway:folder:"{archive_name}/{techsupport_folder_name}/{folder_name}":apigateway',
-                    f'frn:composer:cluster:{folder_name}:host:cassandra:folder:"{archive_name}/{techsupport_folder_name}/{folder_name}":cassandra',
-                    f'frn:composer:cluster:{folder_name}:host:kafka:folder:"{archive_name}/{techsupport_folder_name}/{folder_name}":kafka',
-                    f'frn:composer:cluster:{folder_name}:host:kapacitor:folder:"{archive_name}/{techsupport_folder_name}/{folder_name}":kapacitor',
-                    f'frn:composer:cluster:{folder_name}:host:node-service:folder:"{archive_name}/{techsupport_folder_name}/{folder_name}":nms',
-                    f'frn:composer:cluster:{folder_name}:host:pfm:folder:"{archive_name}/{techsupport_folder_name}/{folder_name}":pcie',
-                    f'frn:composer:cluster:{folder_name}:host:telemetry-service:folder:"{archive_name}/{techsupport_folder_name}/{folder_name}":tms',
-                    f'frn:composer:cluster:{folder_name}:host:dataplacement:folder:"{archive_name}/{techsupport_folder_name}/{folder_name}/sc":dataplacement',
-                    f'frn:composer:cluster:{folder_name}:host:discovery:folder:"{archive_name}/{techsupport_folder_name}/{folder_name}/sc":discovery',
-                    f'frn:composer:cluster:{folder_name}:host:lrm_consumer:folder:"{archive_name}/{techsupport_folder_name}/{folder_name}/sc":lrm_consumer',
-                    f'frn:composer:cluster:{folder_name}:host:expansion_rebalance:folder:"{archive_name}/{techsupport_folder_name}/{folder_name}/sc":expansion_rebalance',
-                    f'frn:composer:cluster:{folder_name}:host:metrics_manager:folder:"{archive_name}/{techsupport_folder_name}/{folder_name}/sc":metrics_manager',
-                    f'frn:composer:cluster:{folder_name}:host:metrics_server:folder:"{archive_name}/{techsupport_folder_name}/{folder_name}/sc":metrics_server',
-                    f'frn:composer:cluster:{folder_name}:host:scmscv:folder:"{archive_name}/{techsupport_folder_name}/{folder_name}/sc":scmscv',
-                    f'frn:composer:cluster:{folder_name}:host:setup_db:folder:"{archive_name}/{techsupport_folder_name}/{folder_name}/sc":setup_db',
-                    f'frn:composer:cluster:{folder_name}:host:sns:folder:"{archive_name}/{techsupport_folder_name}/{folder_name}":sns'
-                ])
-            manifest_contents.extend([
-                f'frn:plaform:DPU::system:storage_agent:textfile:"{archive_name}/{techsupport_folder_name}/other":*storageagent.log*',
-                f'frn:plaform:DPU::system:platform_agent:textfile:"{archive_name}/{techsupport_folder_name}/other":*platformagent.log*',
-                f'frn:plaform:DPU::system:funos:textfile:"{archive_name}/{techsupport_folder_name}/other":*funos.log*'
-            ])
-        else:
-            manifest_contents.extend([
-                f'frn:composer:controller::host:apigateway:folder:"{archive_name}/{techsupport_folder_name}/cs":apigateway',
-                f'frn:composer:controller::host:cassandra:folder:"{archive_name}/{techsupport_folder_name}/cs":cassandra',
-                f'frn:composer:controller::host:kafka:textfile:"{archive_name}/{techsupport_folder_name}/cs/container":kafka.log',
-                f'frn:composer:controller::host:kapacitor:folder:"{archive_name}/{techsupport_folder_name}/cs":container',
-                f'frn:composer:controller::host:node-service:folder:"{archive_name}/{techsupport_folder_name}/cs":nms',
-                f'frn:composer:controller::host:pfm:folder:"{archive_name}/{techsupport_folder_name}/cs":pfm',
-                f'frn:composer:controller::host:telemetry-service:folder:"{archive_name}/{techsupport_folder_name}/cs":tms',
-                f'frn:composer:controller::host:dataplacement:folder:"{archive_name}/{techsupport_folder_name}/cs/sclogs":dataplacement',
-                f'frn:composer:controller::host:discovery:folder:"{archive_name}/{techsupport_folder_name}/cs/sclogs":discovery',
-                f'frn:composer:controller::host:lrm_consumer:folder:"{archive_name}/{techsupport_folder_name}/cs/sclogs":lrm_consumer',
-                f'frn:composer:controller::host:expansion_rebalance:folder:"{archive_name}/{techsupport_folder_name}/cs/sclogs":expansion_rebalance',
-                f'frn:composer:controller::host:metrics_manager:folder:"{archive_name}/{techsupport_folder_name}/cs/sclogs":metrics_manager',
-                f'frn:composer:controller::host:metrics_server:folder:"{archive_name}/{techsupport_folder_name}/cs/sclogs":metrics_server',
-                f'frn:composer:controller::host:scmscv:folder:"{archive_name}/{techsupport_folder_name}/cs/sclogs":scmscv',
-                f'frn:composer:controller::host:setup_db:folder:"{archive_name}/{techsupport_folder_name}/cs/sclogs":setup_db',
-                f'frn:composer:controller::host:sns:folder:"{archive_name}/{techsupport_folder_name}/cs":sns',
-
-                f'frn:plaform:DPU::system:storage_agent:textfile:"{archive_name}/{techsupport_folder_name}/other":*storageagent.log*',
-                f'frn:plaform:DPU::system:platform_agent:textfile:"{archive_name}/{techsupport_folder_name}/other":*platformagent.log*',
-                f'frn:plaform:DPU::system:funos:textfile:"{archive_name}/{techsupport_folder_name}/other":*funos.log*'
-            ])
-=======
         manifest_contents = _get_fixed_manifest_contents(log_path)
->>>>>>> 24a87251
 
         _create_manifest(path, contents=manifest_contents)
         ingest_path = path
@@ -1237,11 +1096,7 @@
 
 
 @timeline.timeline_logger('downloading_logs')
-<<<<<<< HEAD
-def check_and_download_logs(url, path, ignore_size_restrictions=False):
-=======
 def check_and_download_logs(url, path, session=None, ignore_size_restrictions=False):
->>>>>>> 24a87251
     """ Downloading log archives from QA dashboard """
     filename = url.split('/')[-1].replace(' ', '_')
     file_path = os.path.join(path, filename)

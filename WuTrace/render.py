--- conflicted
+++ resolved
@@ -390,13 +390,8 @@
     """
     out.write('strict digraph foo {\n')
     for group in trace_events.subevents:
-      out.write('start -> %s;\n' % (
-              GraphvizSafeLabel(group.label)))
-<<<<<<< HEAD
-      RenderGraphvizEvent(out, group)
-    out.write('}\n')
-=======
-      RenderGraphvizEvent(output_file, group)
+        out.write('start -> %s;\n' % ( 
+            GraphvizSafeLabel(group.label)))
+        RenderGraphvizEvent(out, group)
     output_file.write('label="\\nbold: wu send\\nsolid: wu call\\ndot: timer"\n')
-    output_file.write('}\n')
->>>>>>> 247c12f9
+    output_file.write('}\n')
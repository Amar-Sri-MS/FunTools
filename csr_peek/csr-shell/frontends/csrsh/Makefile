--- conflicted
+++ resolved
@@ -1,15 +1,10 @@
 
 OS := $(shell uname)
 
-<<<<<<< HEAD
-SDKDIR ?= ../../../../
-CFLAGS ?= -g -std=c++11 -I $(SDKDIR)/FunSDK -I $(SDKDIR)/FunSDK/FunSDK -I $(CSR_INC) -g -Wall -Werror -Wno-multichar
-LDFLAGS += -L $(SDKDIR)/FunSDK/lib/$(OS)/noasan/x86_64 -L $(CSR_LIB)  -lfunclient -lcsr -lreadline -lpthread
-=======
 SDKDIR ?= ../../../../../FunSDK
 CFLAGS ?= -g -std=c++11 -I $(SDKDIR) -I $(SDKDIR)/FunSDK -I $(CSR_INC) -g -Wall -Werror -Wno-multichar
 LDFLAGS += -L $(SDKDIR)/lib/$(OS)/noasan/x86_64 -L $(CSR_LIB)  -lfunclient -lcsr -lreadline -lpthread
->>>>>>> 4bb0a5a0
+
 INSTALL_DIR ?= .
 
 all: csrsh

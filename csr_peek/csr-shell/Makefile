--- conflicted
+++ resolved
@@ -1,16 +1,4 @@
-<<<<<<< HEAD
-=======
-ifeq ($(OS),Darwin)
-  CXX=clang++
-else
-ifeq ($(OS),Linux)
-  CXX=g++
-endif
-endif
-
-
 SDKDIR ?= ../../../FunSDK
->>>>>>> 4bb0a5a0
 BACKEND=backends/dummy
 BACKEND_LIB=dummy
 BACKEND_LIBRARY=$(BACKEND)/libdummy.a

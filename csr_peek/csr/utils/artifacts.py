#
#  artifacts.py
#
#  Created by Hariharan Thantry on 2018-02-22
#
#  Copyright 2018 Fungible Inc. All rights reserved.
#
# Process the address map

import collections
import os
import jinja2
import pdb
import re
import sys

class ANUtils(object):
    def __init__(self):
        pass
    def get_an(self, an_path):
        an_arr = an_path.split('.')
        prefix_path = None
        if len(an_arr) > 1:
            prefix_path = '.'.join(elem for elem in an_arr[:-1])
            an_name = an_arr[-1]
        else:
            an_name = an_path
        return prefix_path, an_name

class TmplMgr(object):
    def __init__(self, tpl_path):
        path, filename = os.path.split(tpl_path)
        env = jinja2.Environment(loader=jinja2.FileSystemLoader(path or './'))
        self.tmpl = env.get_template(filename)
        print filename

    def write_cfg(self, out_file, obj):
        print out_file
        #print obj
        with open (out_file, 'w') as fh:
            fh.write(self.tmpl.render(gen_obj=obj))
        fh.close()


# For every top level ring, one RingNode object
class RingNode(object):
    def __init__(self, name, is_dummy=False):
        self.name = name
        self.is_dummy = is_dummy
        self.instances = collections.OrderedDict()

    def add_instance(self, inst_num, addr):
        assert inst_num not in self.instances
        self.instances[inst_num] = RingProps(self.name, inst_num, addr)

    def add_an_path(self, inst_num, an_path, n_inst, start_addr, skip_addr):
        r_props = self.instances.get(inst_num, None)
        assert r_props != None
        r_props.add_an_path(an_path, n_inst, start_addr, skip_addr)

    def add_an(self, inst_num, an, an_addr, csr_map):
        assert inst_num in self.instances
        self.instances[inst_num].add_an(an, an_addr, csr_map)

    def add_csr(self, inst_num, csr_name, csr_addr, csr_range=None):
        assert inst_num in self.instances
        self.instances[inst_num].add_csr(csr_name, csr_addr, csr_range)
    def add_64_w(self, inst_num, an_name, num_64_w):
        assert inst_num in self.instances
        if not self.is_dummy:
            self.instances[inst_num].add_64_w(an_name, num_64_w)

    def get_instances(self):
        return self.instances

    def __str__(self):
        r_str = "ring_coll_t {}_rng;\n".format(self.name)
        for m_id, m_node in self.instances.iteritems():
            r_str += "{}_rng.add_ring({}, 0x{:01X});\n".\
                    format(self.name, m_id, m_node.get_addr())
            r_str += "{}".format(m_node)
        return r_str
    __repr__ = __str__

class CSRNode(object):
    def __init__(self, addr, addr_range=0):
        self.addr = addr
        self.addr_range = addr_range

    def get_addr(self):
        return self.addr

    def get_addr_range(self):
        return self.addr_range

    def __str__(self):
        r_str = ""
        r_str += "{} {}".\
            format(hex(self.addr), hex(self.addr_range))
        return r_str
    __repr__ = __str__

class ANode(object):
    def __init__(self, path, start_addr, csr_map, n_inst=1, skip_addr=0):
        self.path = path
        self.start_addr = start_addr
        self.n_inst = n_inst
        self.skip_addr = skip_addr
        self.csr_map = csr_map
        self.csrs = collections.OrderedDict()

    def add_csr(self, csr_name, addr, addr_range=None):
        csr_lst = self.csrs.get(csr_name, None)
        if csr_lst:
            return
        addr -= self.start_addr
        csr_attr = self.csr_map.get().get(csr_name, None)
        if not csr_attr:
            # This could be because of the exclusion filters
            return
        n_entries  = (csr_attr.entries * csr_attr.count)
        p = CSRNode(addr, addr_range)
<<<<<<< HEAD
        if not csr_lst:
            csr_lst = [p, 1]
        else:
            csr_lst[1] += 1;
        print "NAG ANode AN_PATH:{}: CSR_NAME{}".format(self.path, csr_name)
        self.csrs[csr_name] = csr_lst

    def get_csr(self, csr_name):
        return self.csrs[csr_name]

    def get_start_addr(self):
        return self.start_addr

    def get_n_inst(self):
        return self.n_inst

    def get_skip_addr(self):
        return self.skip_addr

=======
        csr_lst = [p, n_entries]
        self.csrs[csr_name] = csr_lst

>>>>>>> 65a1d534
    def get_num_csr(self, csr_name):
        p = self.csrs.get(csr_name, None)
        if p == None:
            for k, v in self.csrs.iteritems():
                print "{}:{}".format(k, v)
            print "WARNING: NINSTANCE_NOT_FOUND_FOR:{} not found in {}".format(csr_name, self.path)
            return 1
        return p[1]
    def get_csr_addr(self, csr_name):

        p = self.csrs.get(csr_name, None)
        if p == None:
            print "WARNING: ADDR_FOR:{} not found in {}".format(csr_name, self.path)
            return 0

        return p[0].addr

    def get_path_str(self):
        path_arr = self.path.split('.')
        r_str = ""

        for elem in path_arr[:-1]:
            r_str += "\"{}\",".format(elem)

        r_str += "\"{}\"".format(path_arr[-1])
        return r_str
        return ','.join(str(elem) for elem in path_arr)

    def __str__(self):
        r_str = ""
        r_str += "{}, 0x{:02X}, {}, 0x{:02X}".format(self.path,
                self.start_addr, self.n_inst, self.skip_addr)
        return r_str
    __repr__ = __str__

class RingProps(object):
    Total64w = 0
    def __init__(self, r_name, i_num, addr):
        self.r_name = r_name
        self.i_num = i_num
        self.addr = addr;
        self.last_aname = None
        self.root_paths = collections.OrderedDict()
        self.anodes = collections.OrderedDict()

    def get_addr(self):
        return self.addr

    def add_an_path(self, path, n_inst, start_addr, skip_addr):
        assert path not in self.root_paths
        print "RingProps.add_an_path {} n_inst:{} start_addr:{}".format(path, n_inst, start_addr)
        self.root_paths[path] = [n_inst, start_addr, skip_addr]

<<<<<<< HEAD
    def get_an_paths(self, path):
        return self.root_paths[path]

    def get_an(self, an_name):
        print an_name
        #print self.anodes.keys()
        return self.anodes[an_name]

    def get_csr_prop(self, an_name, csr_name):
        an_csrs = self.csr_map.get(an_name, None)
        print "AN: {} csr_name: {} CSRs".format(an_name, csr_name)
        #print type(an_csrs)
        #for key, val in an_csrs.get().iteritems():
        #    print key
        csr_prop = an_csrs.get()[csr_name]
        if csr_prop == None:
            sys.exit(1)
        return csr_prop

    def add_an(self, an_node, addr, csr_map):
        # First determine if this is a root node AN
        r_attr = self.root_paths.get(an_node, None)

        an_arr = an_node.split('.')
        prefix_path = None
        if len(an_arr) > 1:
            prefix_path = '.'.join(elem for elem in an_arr[:-1])
            an_name = an_arr[-1]
        else:
            an_name = an_node

        print an_name
        self.csr_map[an_name] = csr_map.get(an_name, collections.OrderedDict())
=======
    # The CSR attribute map is for csrs local to this anode
    def add_an(self, an_node, addr, csr_map):
        # First determine if this is a root node AN
        r_attr = self.root_paths.get(an_node, None)
        prefix_path, an_name = ANUtils().get_an(an_node)
>>>>>>> 65a1d534

        anode = None
        addr -= self.addr
        if r_attr != None:
            anode = ANode(an_node, addr, csr_map, r_attr[0], r_attr[2])
        elif prefix_path:
            r_attr = self.root_paths.get(prefix_path, None)
            if (r_attr != None):
                anode = ANode(an_node, addr, csr_map, r_attr[0], r_attr[2])
            else:
                anode = ANode(an_node, addr, csr_map)
        else:
            anode = ANode(an_node, addr, csr_map)

        an_lst = self.anodes.get(an_name, [])
        an_lst.append(anode)

        print "AN_CREATE:{}:{}".format(an_name, anode)
        self.anodes[an_name] = an_lst
        self.last_anode = anode
    def add_64_w(self, an_node, num_64_w):
        r_attr = self.root_paths.get(an_node, None)
        an_arr = an_node.split('.')
        prefix_path = None
        if len(an_arr) > 1:
            prefix_path = '.'.join(elem for elem in an_arr[:-1])
            an_name = an_arr[-1]
        else:
            an_name = an_node
        if r_attr != None:
            RingProps.Total64w = RingProps.Total64w + (r_attr[0] * num_64_w)
        elif prefix_path:
            r_attr = self.root_paths.get(prefix_path, None)
            if r_attr != None:
                RingProps.Total64w = RingProps.Total64w + (r_attr[0] * num_64_w)
            else:
                RingProps.Total64w = RingProps.Total64w + num_64_w
        else:
            RingProps.Total64w = RingProps.Total64w + num_64_w

        #print "0x{:02X}".format(RingProps.Total64w)


    def add_csr(self, csr_name, csr_addr, addr_range=None):
        assert self.last_anode != None, "No address node to add CSR to"
        csr_addr -= self.addr

        self.last_anode.add_csr(csr_name, csr_addr, addr_range)

    def __str__(self):
        r_str = ""
        for an_name, an_lst in self.anodes.iteritems():
            for idx, elem in enumerate(an_lst):
                #print "PATH={}".format(elem.get_path_str())
                #print "SA={}".format(elem.start_addr)
                #print "NINST={}".format(elem.n_inst)
                #print "SKIP_ADDR={}".format(elem.skip_addr)

<<<<<<< HEAD
                print "AN: {}".format(an_name)
                an_csrs = self.csr_map.get(an_name, None)
=======
                an_csrs = elem.csr_map
>>>>>>> 65a1d534
                if an_csrs != None:
                    if len(an_csrs.get().keys()) == 0:
                        continue
                    r_str += "{{\n // BEGIN {} \n".format(an_name)
                    r_str += "auto {}_{} = {}_rng[{}].add_an({{{}}}, 0x{:01X}, {}, 0x{:01X});\n".\
                        format(an_name, idx, self.r_name, self.i_num,
                                elem.get_path_str(), elem.start_addr, elem.n_inst, elem.skip_addr);
                    colls = {}
                    for csr_name, csr_val in an_csrs.get().iteritems():
                        if csr_val.name in colls:
                            continue
                        r_str += "fld_map_t {} {{\n".format(csr_val.name)
                        off = 0
                        for fldd in csr_val.fld_lst[:-1]:
                            r_str += "CREATE_ENTRY(\"{}\", {}, {}),\n".\
                                    format(fldd.fld_name, off, fldd.width)
                            off += fldd.width
                        fldd = csr_val.fld_lst[-1]
                        r_str += "CREATE_ENTRY(\"{}\", {}, {})\n".\
                                format(fldd.fld_name, off, fldd.width)

                        r_str += "};"
                        r_str += "auto {}_prop = csr_prop_t(\n".format(csr_val.name)
                        r_str += "std::make_shared<csr_s>({}),\n".format(csr_val.name)
                        r_str += "0x{:01X},\n".format(elem.get_csr_addr(csr_name))
                        r_str += "{},\n".format(csr_val.type)
                        r_str += "{});\n".format(elem.get_num_csr(csr_name))
                        r_str += "add_csr({}_{}, \"{}\", {}_prop);\n".\
                                 format(an_name, idx, csr_val.name, csr_val.name)
                        colls[csr_val.name] = True

                    r_str += " // END {} \n}}\n".format(an_name)
        return r_str

    __repr__ = __str__


class CSRMetaData(object):
    def __init__(self):
        self.metadata = collections.OrderedDict()

    def add_csr_metadata(self, ring_name, ring_inst, ring_addr,
                        an, an_addr, csr_name, csr_addr,
                        csr_addr_range, csr_prop):

        if csr_prop.type == "CSR_TYPE::REG_LST":
            m_name = csr_name.split('_')
            if m_name[-1].isdigit():
                print "Digit: {}".format(m_name[-1])
                if int(m_name[-1]) > 0:
                    print "Skipping {} {}".format(csr_name, m_name)
                    return
                lst = m_name[:-1]
            else:
                print "Something Wrong!!!Reg list should end with a digit!"
                sys.exit(1)
            csr_name = '_'.join(elem for elem in lst)
        print "Adding csr {}".format(csr_name)
        csr_metadata_lst = self.metadata.get(csr_name, [])
        if not csr_metadata_lst:
            self.metadata[csr_name] = csr_metadata_lst

        csr_metadata = dict()
        csr_metadata["ring_name"] = ring_name
        csr_metadata["ring_inst"] = ring_inst
        csr_metadata["ring_addr"] = hex(ring_addr)
        csr_metadata["an"] = an
        csr_metadata["an_addr"] = hex(an_addr)
        csr_metadata["csr_addr"] = hex(csr_addr)
        csr_metadata["csr_count"] = csr_prop.count
        csr_metadata["csr_addr_range"] = csr_addr_range
        csr_metadata["csr_type"] = csr_prop.type
        csr_metadata["csr_n_entries"] = csr_prop.n_entries
        csr_metadata["csr_width"] = csr_prop.width
        fld_lst = list()
        for fld in csr_prop.fld_lst:
            fld_prop = {"fld_name": fld.fld_name, "fld_width": fld.width}
            fld_lst.append(fld_prop)
        csr_metadata["fld_lst"] = fld_lst
        csr_metadata_lst.append(csr_metadata)

    def csr_equal(self, x, rn_class, rn_inst, an_path, an, an_inst):
        if rn_class:
            if x["ring_name"] != rn_class:
                return false
        if rn_inst:
            if x["ring_inst"] != rn_inst:
                return false
        if an:
            if x["an"] != an:
                return false
        if an_inst:
            if x["an_inst"] != an_inst:
                return false

        return true

    def get_csr_metadata(self):
        return self.metadata

    """
    def get_csr_metadata(self, csr_name, rn_class, rn_inst, an_path, an, an_inst):
        csr_metadata_lst = self.metadata.get(csr_name, [])
        if not csr_metadata_lst:
            return None
        else:
            csr_metadata_lst[:] = [x for x in csr_metadata_lst if not csr_equal(x, rn_class, rn_inst, an_path, an, an_inst)]

        return csr_metadata_lst
    """
    def csr_metadata_print(self):
        for k,v in self.metadata.iteritems():
            str = ""
            for c in v:
                str += "\t" + "{}".format(c) + "\n"
            print "KEY: {}\n{}\n\n".format(k, str)

class CSRRoot(object):
    START_RING = r'START_RING'
    END_RING = r'END_RING'
    IGNORE = [r'^ROOT:', r'^ROR:', r'^ActSize:', r'^LEAF:', r'^##-INFO-:', r'^AN:', r'New EA:', r'INST\[']
    RING_DONE = 0
    RING_PROCESS = 1
    IN_RING = 2
    IN_ANODE = 3
    CSR_FLAG =4
    MAX_FLAGS=5

    def __init__(self, amap_file, csr_map, filter_yml):
        self.flags = [False]*CSRRoot.MAX_FLAGS
        self.r_util = RingUtil()
        curr_ring = None
        curr_inst = None
        self.curr_an_name = None
        self.csr_map = csr_map
        self.csr_metadata = CSRMetaData()
        print "Print csr_map start"
        #print self.csr_map
        print "Print csr_map end"
        self.ring_map = collections.OrderedDict()
        self.start_addr = 0xFFFFFFFFFF
        self.end_addr = 0
        self.__read_update(amap_file, filter_yml)
        self.ring_exclude = collections.OrderedDict()

    def get_map(self):
        return self.ring_map

    def __read_update(self, m_file, filter_yml):
        f = open(m_file, "r")
        for line in f:
            line = line.lstrip()
            #print "LINE:{}".format(line)
            if self.__ignore(line):
                #print "IGNORE: {}".format(line)
                continue
            if self.__process_ring(line):
                continue
            if self.__process_root(line):
                continue
            if self.__process_anode(line):
                do_process = self.__filter(line, filter_yml)
                self.an_added = False
                continue
            self.__process_csr(line, do_process, filter_yml)

        print "ADDR_RANGE: 0x{:02X}->0x{:02X}".format(self.start_addr, self.end_addr)
        print "Total64w: 0x{:02X}".format(RingProps.Total64w)

    def __ignore(self, line):
        for rep in CSRRoot.IGNORE:
            if re.search(rep, line):
                return True
        return False

    def __match(self, regex_arr, m_elem):
        for elem in regex_arr:
            if re.match(elem, m_elem):
                return True

    def __filter(self, line, filter_yml):
        line = line.lower()
        coll = line.split(':')
        tree = coll[1].split('.')
        anode = tree[-1]
        process = False

        include_anodes = filter_yml.get('include_an', [])
        if self.__match(include_anodes, anode):
            #print "ANODE_ACCEPT: {}".format(line)
            return True

        exclude_anodes = filter_yml.get('exclude_an', [])
        if self.__match(exclude_anodes, anode):
            #print "ANODE_REJECT: {}".format(line)
            return False

        # The first element is always the ring
        interior = []
        if len(tree) > 2:
            interior = tree[1:-1]
        exclude_interior = filter_yml.get('exclude_interior', [])
        include_interior = filter_yml.get('include_interior', [])
        for s_elem in reversed(interior):
            if self.__match(include_interior, s_elem):
                #print "INTERIOR_ACCEPT: {}".format(line)
                return True
            if self.__match(exclude_interior, s_elem):
                #print "INTERIOR_REJECT: {}".format(line)
                return False

        include_ring = filter_yml.get('include_ring', [])
        if self.__match(include_ring, tree[0]):
            #print "RING_ACCEPT: {}".format(line)
            return True

        exclude_ring = filter_yml.get('exclude_ring', [])
        if self.__match(exclude_ring, tree[0]):
            #print "RING_REJECT: {}".format(line)
            return False

        #print "DEFAULT_REJECT: {}".format(line)
        return False

    def __process_ring(self, line):

        if self.flags[CSRRoot.RING_DONE]:
            return False
        if not self.flags[CSRRoot.IN_RING]:
            if re.search(CSRRoot.START_RING, line):
                self.flags[CSRRoot.IN_RING] = True
                return True
        if re.search(CSRRoot.END_RING, line):
            self.flags[CSRRoot.RING_DONE] = True
            return True

        l_arr = line.split(':')
        if len(l_arr) < 2:
            return True

        #print l_arr
        ring_class, ring_inst = self.r_util.get_info(l_arr[0])
        self.__add_ring_instance(ring_class, ring_inst, self.__hexlify(l_arr[1]))
        print "RING_ACCEPT: {}".format(line)
        return True
    def __add_ring_instance(self, ring_class, ring_inst, addr, is_dummy=False):
        ring_node = self.ring_map.get(ring_class, RingNode(ring_class, is_dummy))
        ring_node.add_instance(ring_inst, addr)
        self.ring_map[ring_class] = ring_node
        return ring_node

    def __process_root(self, line):
        if not re.search('^COUNT', line):
            return False
        print "Processing ROOT {}".format(line)
        coll = line.split(':')
        print coll
        m_arr = coll[1].split('.')
        print m_arr
        ring_class, ring_inst = self.r_util.get_info(m_arr[0])
        print ring_class
        print ring_inst

        k = self.__clean_name(m_arr[1:])
        rn = self.ring_map.get(ring_class, None)
        if rn == None:
           print "Adding dummy ring class: {}".format(ring_class)
           rn = self.__add_ring_instance(ring_class, ring_inst, 0, True)

        st_addr = self.__hexlify(coll[3])
        skip_val = self.__hexlify(coll[4])
        num_inst = int(coll[2])
        end_addr = st_addr + (num_inst - 1)*skip_val
        if st_addr < self.start_addr and not rn.is_dummy:
            #print "NEW START: 0x{:02X}->0x{:02X}".format(self.start_addr, st_addr)
            self.start_addr = st_addr

        if end_addr > self.end_addr and not rn.is_dummy:
            #print "NEW END: 0x{:02X}->0x{:02X}".format(self.end_addr, end_addr)
            self.end_addr = end_addr
        self.flags[CSRRoot.IN_ANODE] = False
        rn.add_an_path(ring_inst, k, num_inst,
                st_addr, skip_val)
        return True
    def __filter_csr(self, csr_name, do_process, filter_yml):
        include_csr = filter_yml.get('include_csr', [])
        if self.__match(include_csr, csr_name):
            #print "CSR_ACCEPT: {}".format(csr_name)
            return True
        exclude_csr = filter_yml.get('exclude_csr', [])
        if self.__match(exclude_csr, csr_name):
            #print "CSR_REJECT: {}".format(csr_name)
            return False
        return do_process

    def __process_anode(self, line):
        if not re.search('^START_ANODE', line):
            return False
        line = line.lower()
        coll = line.split(':')
        m_arr = coll[1].split('.')
        ring_class, ring_inst = self.r_util.get_info(m_arr[0])
        k = self.__clean_name(m_arr[1:])
        an_name = k.split('.')[-1]
        rn = self.ring_map.get(ring_class, None)
        if rn == None:
           print "Adding dummy ring class: {}".format(ring_class)
           rn = self.__add_ring_instance(ring_class, ring_inst, 0, True)

        assert rn != None, "Unknown ring class"
        self.flags[CSRRoot.IN_ANODE] = True
        self.curr_rn = rn
        self.curr_rc = ring_class
        self.curr_ri = ring_inst
        self.curr_path = k
        self.curr_an_name = an_name
        st_addr = self.__hexlify(coll[2])
        num_64_w = self.__hexlify(coll[3])
        end_addr = st_addr + num_64_w

        self.curr_addr = st_addr


        if st_addr < self.start_addr and not rn.is_dummy:
            #print "NEW START: 0x{:02X}->0x{:02X}".format(self.start_addr, st_addr)
            self.start_addr = st_addr
        if end_addr > self.end_addr and not rn.is_dummy:
            #print "NEW END: 0x{:02X}->0x{:02X}".format(self.end_addr, end_addr)
            self.end_addr = end_addr

        #print "ADD_AN: {}:{}:0x{:02X}".format(ring_inst, k, addr)
        # Add number of 64w being added
        rn.add_64_w(ring_inst, k, num_64_w)
        return True

    def __process_csr(self, line, do_process, filter_yml):
        if not self.flags[CSRRoot.IN_ANODE]:
            return
        if not line:
            return
        coll  = line.split(':')
        if len(coll) < 2:
            return

        ex_coll = coll[1].split()
        if len(ex_coll) > 2:
            return
        csr_name = coll[0].strip()
        do_process = self.__filter_csr(csr_name,
                do_process,
                filter_yml)

        if not do_process:
            print "CSR_REJECT: {} CSR:{}".format(line, csr_name)
            #print "CSR_REJECT: {}".format(line)
            return
        # Accept CSRs by name, except for the attribute
        # specific stuff that will be removed elsewhere
        if not self.an_added:
            prefix_path, an_name = ANUtils().get_an(self.curr_path)
            assert an_name in self.csr_map
            self.curr_rn.add_an(self.curr_ri,\
                    self.curr_path, self.curr_addr, self.csr_map[an_name])
            self.an_added = True
        #print "CSR_ACCEPT: {}".format(line)
        csr_addr = None
        csr_addr_range = None
        print "AN_NAME: {} PATH: {}".format(self.curr_an_name, self.curr_path)

        an_csrs = self.csr_map.get(self.curr_an_name, None)
        if not an_csrs:
            print "Could not get CSRs for AN:{}".format(self.curr_an_name)
            sys.exit(1)
        csr_prop = an_csrs.get().get(csr_name, None)
        if csr_prop == None:
            print "CSR: {}".format(csr_name)
            sys.exit(1)

        if len(ex_coll) > 1:
            csr_addr = self.__hexlify(ex_coll[0].strip())
            csr_addr_range = self.__hexlify(ex_coll[1].strip())
            self.curr_rn.add_csr(self.curr_ri,
                    csr_name,
                    csr_addr,
                    csr_addr_range)
        else:
            csr_addr = self.__hexlify(coll[1].strip())
            self.curr_rn.add_csr(self.curr_ri,
                    csr_name,
                    csr_addr)
        self.__add_csr_metadata_inst(csr_name, csr_addr, csr_addr_range, csr_prop)

    def __clean_name(self, m_arr):
        for idx, _ in enumerate(m_arr):
            m_arr[idx] = re.sub('(_an)|(_AN)', '', m_arr[idx])

        k = ".".join(elem for elem in m_arr)
        return k.lower()

    def __hexlify(self, entry):
        entry = re.sub(r'0x', '', entry)
        entry = re.sub(r'_', '', entry)
        val = int(entry, 16)
        return val

    def __add_csr_metadata_inst(self, csr_name, csr_addr, csr_addr_range, csr_prop):
        print "CURR_RN: {}".format(self.curr_rc)
        rn = self.ring_map.get(self.curr_rc, None)
        rn_props = rn.get_instances()
        rn_prop = rn_props[self.curr_ri]
        ring_addr = rn_prop.get_addr()
        self.csr_metadata.add_csr_metadata(self.curr_rc, self.curr_ri, ring_addr,
            self.curr_an_name, self.curr_addr, csr_name, csr_addr, csr_addr_range, csr_prop)

    def get_csr_metadata(self):
        return self.csr_metadata.get_csr_metadata()

    def __str__(self):
        r_str = ""
        for name, node in self.ring_map.iteritems():
            r_str += "{}".format(node)
            r_str += "sys_rings[\"{}\"] = {}_rng;\n".format(name.upper(), name)
        return r_str


    __repr__ = __str__


class RingUtil(object):
    RING_ENC = r'([\w]+)_([\d])+'
    ALT_RING_ENC = r'([\w]+)([\d]+)'
    def __init__(self):
        pass

    def get_info(self, nodename):
        r_grp = re.match(RingUtil.RING_ENC, nodename)
        if not r_grp:
            r_grp = re.match(RingUtil.ALT_RING_ENC, nodename)
        if r_grp:
           ring_class = r_grp.group(1)
           ring_inst = int(r_grp.group(2))
        else:
           ring_class = nodename
           ring_inst = 0
        return ring_class, ring_inst


class Walker(object):
    def __init__(self, ring_tree):
        self.m_lst = []
        for val in self.__flatten(ring_tree):
            self.m_lst.append(val)

    def __flatten(self, yml_obj, pre=None):
        pre = pre[:] if pre else []
        if isinstance(yml_obj, dict):
            for key, val in yml_obj.items():
                if isinstance(val, dict):
                    for d in self.__flatten(val, pre + [key]):
                        yield d
                elif isinstance(val, list) or isinstance(val, tuple):
                    for v in val:
                        for d in self.__flatten(v, pre + [key]):
                            yield d
                else:
                    yield pre + [key, val]
        else:
            yield pre + [yml_obj]

    def get_ans(self):
        return self.m_lst

    def __str__(self):
        r_str = ""
        for elem in self.m_lst:
            r_str += "{}\n".format(elem)
        return r_str
    __repr__ = __str__

<|MERGE_RESOLUTION|>--- conflicted
+++ resolved
@@ -120,13 +120,9 @@
             return
         n_entries  = (csr_attr.entries * csr_attr.count)
         p = CSRNode(addr, addr_range)
-<<<<<<< HEAD
-        if not csr_lst:
-            csr_lst = [p, 1]
-        else:
-            csr_lst[1] += 1;
+        csr_lst = [p, n_entries]
+        self.csrs[csr_name] = csr_lst
         print "NAG ANode AN_PATH:{}: CSR_NAME{}".format(self.path, csr_name)
-        self.csrs[csr_name] = csr_lst
 
     def get_csr(self, csr_name):
         return self.csrs[csr_name]
@@ -140,11 +136,6 @@
     def get_skip_addr(self):
         return self.skip_addr
 
-=======
-        csr_lst = [p, n_entries]
-        self.csrs[csr_name] = csr_lst
-
->>>>>>> 65a1d534
     def get_num_csr(self, csr_name):
         p = self.csrs.get(csr_name, None)
         if p == None:
@@ -198,7 +189,6 @@
         print "RingProps.add_an_path {} n_inst:{} start_addr:{}".format(path, n_inst, start_addr)
         self.root_paths[path] = [n_inst, start_addr, skip_addr]
 
-<<<<<<< HEAD
     def get_an_paths(self, path):
         return self.root_paths[path]
 
@@ -218,27 +208,11 @@
             sys.exit(1)
         return csr_prop
 
-    def add_an(self, an_node, addr, csr_map):
-        # First determine if this is a root node AN
-        r_attr = self.root_paths.get(an_node, None)
-
-        an_arr = an_node.split('.')
-        prefix_path = None
-        if len(an_arr) > 1:
-            prefix_path = '.'.join(elem for elem in an_arr[:-1])
-            an_name = an_arr[-1]
-        else:
-            an_name = an_node
-
-        print an_name
-        self.csr_map[an_name] = csr_map.get(an_name, collections.OrderedDict())
-=======
     # The CSR attribute map is for csrs local to this anode
     def add_an(self, an_node, addr, csr_map):
         # First determine if this is a root node AN
         r_attr = self.root_paths.get(an_node, None)
         prefix_path, an_name = ANUtils().get_an(an_node)
->>>>>>> 65a1d534
 
         anode = None
         addr -= self.addr
@@ -297,12 +271,7 @@
                 #print "NINST={}".format(elem.n_inst)
                 #print "SKIP_ADDR={}".format(elem.skip_addr)
 
-<<<<<<< HEAD
-                print "AN: {}".format(an_name)
-                an_csrs = self.csr_map.get(an_name, None)
-=======
                 an_csrs = elem.csr_map
->>>>>>> 65a1d534
                 if an_csrs != None:
                     if len(an_csrs.get().keys()) == 0:
                         continue

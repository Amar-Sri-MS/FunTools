--- conflicted
+++ resolved
@@ -13,6 +13,7 @@
 from typing import List, Optional, Type, Dict, Any, Tuple
 
 import logging.handlers
+import subprocess
 import threading
 import argparse
 import requests
@@ -24,11 +25,7 @@
 import shutil
 import pprint
 import shlex
-<<<<<<< HEAD
-=======
 import socket
-import subprocess
->>>>>>> 61a6a7fe
 import json
 import time
 import sys
@@ -345,19 +342,6 @@
 ##  logserver functionality
 #
 
-def parse_ports(s: str) -> List[int]:
-
-    l = s.split(",")
-    ret = []
-    for p in l:
-        try:
-            n = int(p)
-        except:
-            DIE("Bad port list: %s" % s)
-        ret.append(n)
-
-    return ret
-
 def tcp_server_socket(port: int) -> socket.socket:
 
     tsock = socket.socket(socket.AF_INET, socket.SOCK_STREAM)

--- conflicted
+++ resolved
@@ -5,7 +5,6 @@
 
 # specific imports
 from optparse import OptionParser
-from operator import itemgetter
 
 # internal libs
 
@@ -15,57 +14,6 @@
 import tutils_hdr as tutils
 #
 # 
-# Create an entry with [funcname, start addr, end addr]
-def create_range_list(dasm_fname):
-
-	f = open(dasm_fname)
-
-	linenum = 0
-
-	fcurr = ""
-
-	coll = []
-
-        before_text = True
-	out_of_range = False
-
-	for line in f.readlines():
-
-                line = line.strip()
-
-                if (before_text):
-                        if tutils.text_section_start(line):
-                                before_text = False
-
-                        if (before_text):
-                                continue
-
-                if (not out_of_range):
-		        if tutils.data_section_start(line):
-			        out_of_range = True
-
-		[found, addr, fname] = tutils.parse_item(line)
-
-		if found:
-
-			if len(fcurr) != 0:
-				coll[len(coll)-1].append(addr-4)
-
-			fcurr = fname
-
-			if out_of_range == True:
-				coll.append([tutils.OUT_OF_RANGE, addr, 0xffffffffffffffff])
-				break
-
-			coll.append([fname, addr])
-
-	if not out_of_range:
-		coll[len(coll)-1].append(0xffffffffffffffff)
-
-	f.close()
-
-	return sorted(coll, key=itemgetter(1))
-
 
 # input and output are numbers, not strings
 def filter_addr(addr):
@@ -83,7 +31,9 @@
 	idles = 0
 	real_idles = 0
 	instr_misses = 0
+	loadstore_misses = 0
 	nxtprint = 0
+	line_num = 0
 
 	last_found_func = ["","","",""]
 	last_address = [0,0,0,0]
@@ -102,6 +52,8 @@
 
 	with open(trace_fname) as infile:
 		for line in infile:
+			line_num = line_num + 1
+
 			if tutils.is_instruction(line): # XXX rename is_instruction
 
 				entry = TEntry(line, 0, ranges)
@@ -110,6 +62,8 @@
 				cycles = cycles + entry.get_ccount()
 				real_cycles = cycles/tutils.get_num_pipelines()
 
+				#print "%s: cycles %s real_cycles %s\t\t%s" % (line_num, cycles, real_cycles, line)
+
 				# XXX rewrite idle handling
 				func = entry.get_func()
 				if func == "idle":
@@ -119,8 +73,11 @@
 				if func in filterlist:
 					continue
 
-				if 'IM' in line.split():
+				if tutils.is_instruction_miss(line):
 					instr_misses = instr_misses + 1
+
+				if tutils.is_loadstore_miss(line):
+					loadstore_misses = loadstore_misses + 1
 
 #				if tutils.out_of_range(func):
 #					newaddr = filter_addr(entry.get_addr())
@@ -145,11 +102,7 @@
 
 					if entry.get_pos() == "START":
 
-<<<<<<< HEAD
-						new_ttree = TTree(func, current_ttree[vp], real_cycles, real_idles, instr_misses)
-=======
-						new_ttree = TTree(func, current_ttree[vp], cycles, idles, instr_misses, line)
->>>>>>> cb2fc684
+						new_ttree = TTree(func, current_ttree[vp], real_cycles, real_idles, instr_misses, loadstore_misses, line_num)
 
 						if current_ttree[vp] != None:
 							current_ttree[vp].add_call(new_ttree)
@@ -176,25 +129,30 @@
 								top_of_stack.set_end_cycle(real_cycles)
 								top_of_stack.set_end_idle(real_idles)
 								top_of_stack.set_end_instr_miss(instr_misses)
+								top_of_stack.set_end_loadstore_miss(loadstore_misses)
+								top_of_stack.set_end_line(line_num)
 
 								top_of_stack = top_of_stack.get_parent()
 
 						# 2. If we popped all the way to no root, create a new root
 						if need_new_node == True:
 
-							new_ttree = TTree(func, None, real_cycles, real_idles, instr_misses)
+							new_ttree = TTree(func, None, real_cycles, real_idles, instr_misses, loadstore_misses, line_num)
 
 							if current_ttree[vp] != None:
 								# if we are adding a node, it is the root
 								# => it is the parent of the current root
-								ccyc = current_ttree[vp].get_start_cycle()
-								cid = current_ttree[vp].get_start_idle()
-								cim = current_ttree[vp].get_start_instr_miss()
+
+								#ccyc = current_ttree[vp].get_start_cycle()
+								#cid = current_ttree[vp].get_start_idle()
+								#cim = current_ttree[vp].get_start_instr_miss()
 
 								new_ttree.add_call(current_ttree[vp].get_root())
 								new_ttree.start_cycle = current_ttree[vp].get_start_cycle()
 								new_ttree.start_idle = current_ttree[vp].get_start_cycle()
 								new_ttree.start_instr_miss = current_ttree[vp].get_start_instr_miss()
+								new_ttree.start_data_miss = current_ttree[vp].get_start_data_miss()
+								new_ttree.start_line = current_ttree[vp].get_start_line()
 
 								#current_ttree[vp].propagate_start(ccyc, cid, cim)
 
@@ -259,7 +217,6 @@
 #
 #
 #
-VALID_FORMATS = ["pdt", "sim", "qemu"]
 if __name__ == "__main__":
 
 	parser = OptionParser()
@@ -281,13 +238,13 @@
 		sys.exit(1)
 
         if options.format not in tutils.VALID_FORMATS:
-		print "Format must be one of %s" % VALID_FORMATS
+		print "Format must be one of %s" % tutils.VALID_FORMATS
 		sys.exit(1)
 
         # set the format
         tutils.set_format(options.format)
 
-	ranges = create_range_list(options.asm_f)
+	ranges = tutils.create_range_list(options.asm_f)
 	filterlist = ["idle", "sync", "mode"] # XXX we shouldn't need this, it should be handled by is_instruction (to be renamed)
 
 	core_id = 0

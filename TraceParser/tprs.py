#!/usr/bin/python

# external libs
import sys, pickle, json, os, time

# specific imports
from optparse import OptionParser

# internal libs

from ttypes import TEntry
from ttypes import TTree

import tutils_hdr as tutils
#
# 

# input and output are numbers, not strings
def filter_addr(addr):
	return (addr & 0xffffffffdfffffff)


def read_a_line(infile, follow):

	# easy case
	if (not follow):
		return infile.readline()

	# follow case
	do_pause = False
	line = ""
	while (True):

		if (do_pause):
			time.sleep(1)

		part_line = infile.readline()

		do_pause = True

		# if we read nothing
		if (part_line == ""):
			continue

		line += part_line

		# if we read a newline, we're good
		if (line[-1] == "\n"):
			return line
			
		# go back and try for more

#
#
#
def read_trace(trace_fname, ranges, filter_vp, reverse_order, filterlist, quiet, follow):

	# to be refined based on understanding of pipeline
	cycles = 0
	real_cycles = 0
	idles = 0
	real_idles = 0
	instr_misses = 0
	loadstore_misses = 0
	nxtprint = 0
	line_num = 0

	last_found_func = ["","","",""]
	last_address = [0,0,0,0]

	if quiet:
		print "Beginning trace in quiet mode"

	if filter_vp == 15 and quiet == False:
		print "%16s | %19s | %06s | %32s | %32s | %32s | %32s |" % ("Cycle", "addr", "OP", "VP0", "VP1", "VP2", "VP3")

	# reverse order support to be re-implemented at a later date

	current_ttree = [None, None, None, None]

	saved_sz = 10000000 # XXX TMP

	with open(trace_fname) as infile:
<<<<<<< HEAD
		for line in infile:
			line_num = line_num + 1

=======
		while (True):

			line = read_a_line(infile, follow)

			# handle the actual line, now we have one
>>>>>>> fb7be9ff
			if tutils.is_instruction(line): # XXX rename is_instruction

				entry = TEntry(line, 0, ranges)
	
				vp = entry.get_vpid()
				cycles = cycles + entry.get_ccount()
				real_cycles = cycles/tutils.get_num_pipelines()

				#print "%s: cycles %s real_cycles %s\t\t%s" % (line_num, cycles, real_cycles, line)

				# XXX rewrite idle handling
				func = entry.get_func()
				if func == "idle":
					idles = idles + entry.get_ccount()
					real_idles = idles/tutils.get_num_pipelines()

				if func in filterlist:
					continue

				if tutils.is_instruction_miss(line):
					instr_misses = instr_misses + 1

				if tutils.is_loadstore_miss(line):
					loadstore_misses = loadstore_misses + 1

#				if tutils.out_of_range(func):
#					newaddr = filter_addr(entry.get_addr())
#					entry.set_addr(newaddr, ranges)
#
				if func != last_found_func[vp]:
	
					last_found_func[vp] = func

					row_val = [tutils.get_address(line), "-", "-", "-", "-"]
					row_val[vp+1] = func

					if quiet == False:
						if filter_vp == 15:
							print "%16s | %19s | %06s | %32s | %32s | %32s | %32s |" % (real_cycles, hex(row_val[0]), entry.get_op(), row_val[1], row_val[2], row_val[3], row_val[4])
						elif vp == filter_vp:
							print "ENTRY: %s" % (entry)
					else:
						if (real_cycles / 100000) == nxtprint:
							print "Quiet mode still running; %s cycles complete" % real_cycles
							nxtprint = nxtprint + 1

					if entry.get_pos() == "START":

						new_ttree = TTree(func, current_ttree[vp], real_cycles, real_idles, instr_misses, loadstore_misses, line_num)

						if current_ttree[vp] != None:
							current_ttree[vp].add_call(new_ttree)

						current_ttree[vp] = new_ttree

					else:

						need_new_node = True

						# 1. pop everything we can
						if current_ttree[vp] != None:

							top_of_stack = current_ttree[vp]

							while top_of_stack != None:

								# update end stats for all funcs that are being popped
								if top_of_stack.get_name() == func:
									need_new_node = False
									current_ttree[vp] = top_of_stack
									break

								top_of_stack.set_end_cycle(real_cycles)
								top_of_stack.set_end_idle(real_idles)
								top_of_stack.set_end_instr_miss(instr_misses)
								top_of_stack.set_end_loadstore_miss(loadstore_misses)
								top_of_stack.set_end_line(line_num)

								top_of_stack = top_of_stack.get_parent()

						# 2. If we popped all the way to no root, create a new root
						if need_new_node == True:

							new_ttree = TTree(func, None, real_cycles, real_idles, instr_misses, loadstore_misses, line_num)

							if current_ttree[vp] != None:
								# if we are adding a node, it is the root
								# => it is the parent of the current root

								#ccyc = current_ttree[vp].get_start_cycle()
								#cid = current_ttree[vp].get_start_idle()
								#cim = current_ttree[vp].get_start_instr_miss()

								new_ttree.add_call(current_ttree[vp].get_root())
								new_ttree.start_cycle = current_ttree[vp].get_start_cycle()
								new_ttree.start_idle = current_ttree[vp].get_start_cycle()
								new_ttree.start_instr_miss = current_ttree[vp].get_start_instr_miss()
								new_ttree.start_data_miss = current_ttree[vp].get_start_data_miss()
								new_ttree.start_line = current_ttree[vp].get_start_line()

								#current_ttree[vp].propagate_start(ccyc, cid, cim)

							current_ttree[vp] = new_ttree
					

				last_address[vp] = entry.get_addr()

			elif tutils.is_data(line):
				pass

			


	infile.close()
	roots = []

	print "Run complete..."

	for i in range(0,4):
		if current_ttree[i] != None:
			try:
				current_ttree[i].propagate_up(real_cycles, real_idles, instr_misses)
				roots.append(current_ttree[i].get_root())
				sc = roots[i].sanitycheck()
				print "Sanity check for VP %s: %s" % (i, sc)
			except:
				print "Detected insanity in the sanity check. Continuing."
				continue
		else:
			roots.append(None)
			print "No run data available for VP %s" % i

	#roots[0].print_tree(0)

	print "Total cycles: %s" % real_cycles
	print "Time elapsed @ 1GHz: %s seconds (%s ms)" % (real_cycles/float(1000000000), (real_cycles/float(1000000)))
	print "Max call depth: TBD"
	print "Total idles: %s" % real_idles

	return roots


def print_funcs(ranges):

	flist = []

	query = 0xffffffff8010e2f8

	for item in ranges:
		flag = ""
		if query >= item[1] and query < item[2]:
			flag = "*"


		print "%s\t%s\t%s\t%s" % (flag, hex(item[1]), hex(item[2]), item[0])

		if item[0] in flist:
			print "%s already in list" % item[0]
		else:
			flist.append(item[0])


#
#
#
if __name__ == "__main__":

	parser = OptionParser()

	parser.add_option("-a", "--asm", dest="asm_f", help="asm file", metavar="FILE")
	parser.add_option("-t", "--trace", dest="trc_f", help="trace file", metavar="FILE")
	parser.add_option("-v", "--vpid", dest="vpid", help="VP to show (omit to show all)", default=15)
	parser.add_option("-r", "--reverse", dest="reverse_order", help="order last instruction first", action="store_true")
	parser.add_option("-f", "--filter", dest="filter_f", help="filter file", metavar="FILE")
	parser.add_option("-c", "--core", dest="core_id", help="Core ID")
	parser.add_option("-d", "--data", dest="data_f", help="Data folder", metavar="FOLDER")
        parser.add_option("-F", "--format", dest="format", help="Trace file format %s" % tutils.VALID_FORMATS, metavar="FORMAT", default=None)
        parser.add_option("-w", "--follow", dest="follow", help="Keep polling trace file for new data to process", default=False, action="store_true")
	parser.add_option("-q", "--quiet", action='store_true', default=False, dest="quiet", help="No output during parsing")

	(options, args) = parser.parse_args()

	if options.asm_f is None:
		print "ASM file is mandatory. Use -h for more information"
		sys.exit(1)

        if options.format not in tutils.VALID_FORMATS:
		print "Format must be one of %s" % tutils.VALID_FORMATS
		sys.exit(1)

        # set the format
        tutils.set_format(options.format)

	ranges = tutils.create_range_list(options.asm_f)
	filterlist = ["idle", "sync", "mode"] # XXX we shouldn't need this, it should be handled by is_instruction (to be renamed)

	core_id = 0

	if options.core_id != None:
		core_id = int(options.core_id)

	dst = ''
	if options.data_f != None:
		dst = os.path.abspath(options.data_f)
		if not os.path.exists(dst):
			print "Invalid folder for dst"
			sys.exit(1)

	if options.trc_f is None:
		print_funcs(ranges)
		sys.exit(0)

	if options.filter_f:
		f = open(options.filter_f)
		for line in f.readlines():
			filterlist.append(line.strip())
		f.close()

		print "Filter list: %s" % filterlist

	if options.reverse_order:
		print "Reverse order not currently supported, my apologies."
		sys.exit(0)

	data = read_trace(options.trc_f, ranges, int(options.vpid),
			  options.reverse_order, filterlist,
			  options.quiet, options.follow)

	# XXX
	f = open(os.path.join(dst, 'fundata_c%s' % core_id), 'w')
	pickle.dump(data, f)
	f.close()
	# XXX
<|MERGE_RESOLUTION|>--- conflicted
+++ resolved
@@ -81,17 +81,14 @@
 	saved_sz = 10000000 # XXX TMP
 
 	with open(trace_fname) as infile:
-<<<<<<< HEAD
-		for line in infile:
-			line_num = line_num + 1
-
-=======
 		while (True):
 
 			line = read_a_line(infile, follow)
 
+      line_num = line_num + 1
+      
 			# handle the actual line, now we have one
->>>>>>> fb7be9ff
+
 			if tutils.is_instruction(line): # XXX rename is_instruction
 
 				entry = TEntry(line, 0, ranges)

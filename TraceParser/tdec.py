#!/usr/bin/python

#external libs
import pickle, sys, os
from optparse import OptionParser
import tutils_hdr as tutils

#internal libs
from ttypes import TEntry
from ttypes import TTree
import html_gen


def filter_tree(tree, fname, depth):
	
	if tree.get_name() == fname:
		print ""
		tree.print_tree_ltd(0, depth)
	else:
		for el in tree.get_calls():
			filter_tree(el, fname, depth)

def gather_stats_rec(tree, statsd):

	if tree is None:
		return

	if tree.get_name() not in statsd:
		statsd[tree.get_name()] = []
	
	# XXX enhance to gather more stats
	statsd[tree.get_name()].append(tree.get_ccount())

	for el in tree.get_calls():
		gather_stats_rec(el, statsd)
		

def summarize(statsd):
	print """<div style="height: 3000px"></div>
<h1>Summary</h1>"""


	funcs = statsd.keys()
	funcs.sort()

	for funcname in funcs:
		print "<a name=\"%s\"></a>" % funcname
		print "<h2>%s</h2>" % funcname
		print "Details on %s." % funcname
		print "<br>"
		print "<br>"
		print "Called at ticks: "
		for cyc in statsd[funcname]:
			print "<a href=\"#%s\">%s</a> " % (cyc, cyc)
		print "<br>"


def hdr_info(statsd):

	hdrs = ""

	funcs = statsd.keys()
	funcs.sort()

	outstats = []

	for f in funcs:
		outstats.append([f, len(statsd[f])])

	outstats = sorted(outstats, key=lambda x:x[1])
	outstats = reversed(outstats)

	for f in outstats:
		hdrs = hdrs + "<a href=\"#%s\">%s</a> (%s calls)" % (f[0], f[0], f[1])
		hdrs = hdrs + "<br>\n"

	return hdrs

if __name__ == "__main__":

	parser = OptionParser()

	parser.add_option("-t", "--funtrc", dest="funtrc_f", help="fungible trace object", metavar="FILE")
	parser.add_option("-v", "--vp", dest="vp", help="VP")
	parser.add_option("-f", "--filter", dest="filterlist_f", help="Filter list", metavar="FILE")
	parser.add_option("-c", "--core", dest="core_id", help="Core ID")
	parser.add_option("-d", "--data", dest="data_f", help="Data folder", metavar="FOLDER")
<<<<<<< HEAD
	parser.add_option("-r", "--remove-filtered", dest="exclude_filtered", help="Do not put filtered functions in the output", action="store_true")
=======
	parser.add_option("-e", "--excl-sub-calls", dest="excl_sub_calls", help="Only count this function's metrics, excluding its sub calls", action="store_true")
>>>>>>> cb2fc684

	(options, args) = parser.parse_args()

	if options.funtrc_f is None:
		print "Need to specify a fungible option trace file"
		sys.exit(0)

	dst = ''
	if options.data_f != None:
		dst = os.path.abspath(options.data_f)


	f = open(options.funtrc_f, 'r')
	funtrc = pickle.load(f)
	f.close()

	#filter_tree(funtrc, "int2base",10)
	#filter_tree(funtrc[0], "verif_issue_loop",1)
	#print ""

	vpid_start = 0
	vpid_end = 4

	if options.vp != None:
		vpid_start = int(options.vp)
		vpid_end = vpid_start + 1

	filterlist = []

	coreid = 0
	if options.core_id != None:
		coreid = int(options.core_id)

	if options.filterlist_f != None:
		for fname in options.filterlist_f.split(','):

			f = open(fname)

			flist = f.readlines()
			flist = [x.strip() for x in flist]

			filterlist = filterlist + flist

			f.close()

	statsd = [{}, {}, {}, {}]

	# VP outputs
	for vpid in range(vpid_start, vpid_end):
		fname = "c%svp%s.html" % (coreid, vpid)

		gather_stats_rec(funtrc[vpid], statsd[vpid])

		report = html_gen.vp_html_hdr()
		report = report + hdr_info(statsd[vpid])

		#print "STATS[%s]: %s" % (vpid, statsd[vpid])

		if funtrc[vpid] == None:
			pass
			#print "VP did not run"
		else:
<<<<<<< HEAD
			report = report + funtrc[vpid].html_tree(filterlist, 0, options.exclude_filtered)
=======
			report = report + funtrc[vpid].html_tree(filterlist, 0, options.excl_sub_calls)
>>>>>>> cb2fc684

		#summarize(statsd[vpid])
		report = report + html_gen.vpstats_output_html(statsd[vpid])
		report = report +  html_gen.generic_html_end()

		f = open(os.path.join(dst, fname), 'w')
		f.write(report)
		f.close()

	f = open(os.path.join(dst, 'statsd_c%s' % coreid), 'w')
	pickle.dump(statsd, f)
	f.close()


	# Core outputs
	core_fname = "c%s.html" % (coreid)

	# part 1: Overview
	core_report = html_gen.core_html_hdr()

	core_report = core_report + "<a href=\"index.html\">Cluster overview</a><br>"

	core_report = core_report + "<table>"

	core_report = core_report + "<tr>"
	core_report = core_report + "<td><a href=\"c%svp0.html\">VP0 details</a></td>" % coreid
	core_report = core_report + "<td><a href=\"c%svp1.html\">VP1 details</a></td>" % coreid
	core_report = core_report + "<td><a href=\"c%svp2.html\">VP2 details</a></td>" % coreid
	core_report = core_report + "<td><a href=\"c%svp3.html\">VP3 details</a></td>" % coreid
	core_report = core_report + "</tr>"

	core_report = core_report + "<tr>"
	for c in range(0,4):
		core_report = core_report + "<td>"

		for fcall in statsd[c].keys():
			core_report = core_report + "%s<br>" % fcall

		core_report = core_report + "</td>"

	core_report = core_report + "</table>"
	core_report = core_report + "</tr>"

	# part 2: Tree


	# part 3: End
	core_report = core_report + html_gen.generic_html_end()

	f = open(os.path.join(dst, core_fname), 'w')
	f.write(core_report)
	f.close()
<|MERGE_RESOLUTION|>--- conflicted
+++ resolved
@@ -85,17 +85,14 @@
 	parser.add_option("-f", "--filter", dest="filterlist_f", help="Filter list", metavar="FILE")
 	parser.add_option("-c", "--core", dest="core_id", help="Core ID")
 	parser.add_option("-d", "--data", dest="data_f", help="Data folder", metavar="FOLDER")
-<<<<<<< HEAD
 	parser.add_option("-r", "--remove-filtered", dest="exclude_filtered", help="Do not put filtered functions in the output", action="store_true")
-=======
 	parser.add_option("-e", "--excl-sub-calls", dest="excl_sub_calls", help="Only count this function's metrics, excluding its sub calls", action="store_true")
->>>>>>> cb2fc684
 
 	(options, args) = parser.parse_args()
 
 	if options.funtrc_f is None:
 		print "Need to specify a fungible option trace file"
-		sys.exit(0)
+		sys.exit(1)
 
 	dst = ''
 	if options.data_f != None:
@@ -152,11 +149,7 @@
 			pass
 			#print "VP did not run"
 		else:
-<<<<<<< HEAD
-			report = report + funtrc[vpid].html_tree(filterlist, 0, options.exclude_filtered)
-=======
-			report = report + funtrc[vpid].html_tree(filterlist, 0, options.excl_sub_calls)
->>>>>>> cb2fc684
+			report = report + funtrc[vpid].html_tree(filterlist, 0, options.exclude_filtered, options.excl_sub_calls)
 
 		#summarize(statsd[vpid])
 		report = report + html_gen.vpstats_output_html(statsd[vpid])

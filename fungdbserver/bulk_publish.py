--- conflicted
+++ resolved
@@ -4,16 +4,6 @@
 proxy for bulk_excat.py. please use bulk_excat.py instead as this will
 be deleted soon.
 """
-<<<<<<< HEAD
-
-import argparse
-import tempfile
-import shutil
-import json
-import sys
-import os
-=======
->>>>>>> 24a87251
 
 import bulk_excat
 
@@ -21,29 +11,6 @@
 ##  main
 #
 
-<<<<<<< HEAD
-def usage():
-    LOG(ARGS_HELP.format(sys.argv[0]))
-    sys.exit(1)
-
-def parse_args():
-    parser = argparse.ArgumentParser()
-
-    parser.add_argument("--count", help="Number of SDKs to scrape (default=1)", type=int, default=1)
-    parser.add_argument("--min-sdk", help="Minimum SDK number", type=int, default=0)
-    parser.add_argument("--max-sdk", help="Maximum SDK number", type=int, default=None)
-    parser.add_argument("--dir", help="A specific directory", action="store", default=None)
-    parser.add_argument("--min-bundle", help="Minimum bundle number", type=int, default=0)
-    parser.add_argument("--max-bundle", help="Maximum bundle number", type=int, default=None)
-    parser.add_argument("-f", "--flavour", help="Bundle flavour", default="fs1600")
-    parser.add_argument("-r", "--retention", help="Retention period")
-
-    args = parser.parse_args()
-
-    return args
-
-=======
->>>>>>> 24a87251
 def main():
     bulk_excat.main()
 

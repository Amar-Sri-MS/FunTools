#!/usr/bin/env python3
# -*- coding: utf-8 -*-

#
#    gdbserver.py - Control OllyDBG2 with GDB over the network! (for fun)
#    Copyright (C) 2013 Axel "0vercl0k" Souchet - http://www.twitter.com/0vercl0k
#
#    This program is free software: you can redistribute it and/or modify
#    it under the terms of the GNU General Public License as published by
#    the Free Software Foundation, either version 3 of the License, or
#    (at your option) any later version.
#
#    This program is distributed in the hope that it will be useful,
#    but WITHOUT ANY WARRANTY; without even the implied warranty of
#    MERCHANTABILITY or FITNESS FOR A PARTICULAR PURPOSE.  See the
#    GNU General Public License for more details.
#
#    You should have received a copy of the GNU General Public License
#    along with this program.  If not, see <http://www.gnu.org/licenses/>.
#

import os
import sys
import uuid
import excat
import struct
import select
import socket
import logging
import argparse
import binascii
import platform
import subprocess
import uuid_extract
import signal

try:
    import idzip
    have_idzip = True
except:
    print("Failed to import idzip decompressor, doing without")
    have_idzip = False


try:
    import elftools
    from elftools.elf.elffile import ELFFile
    have_elftools = True
except:
    print("Failed to import pyelftools, will not handle ELF core dumps")
    have_elftools = False


GDB_SIGNAL_TRAP = 5

opts = None

###
##  Logging
#

log_file = sys.stderr

def LOG(msg, suffix = "\n"):
    log_file.write(msg + suffix)
    if (opts.verbose >= 2):
        # flush if we're doing serious debug
        log_file.flush()

def LOG_ALWAYS(msg):
    msg += "\n"
    prefix = ""
    if (not opts.server_only):
        prefix = "fungdbserver: "
    fl = sys.stderr
    if (opts.crashlog):
        fl = sys.stdout
    fl.write(prefix + msg)
    if (log_file != sys.stderr):
        # echo it to the log
        LOG(msg, "")

def DEBUG(msg):
    if (opts.verbose >= 2):
        LOG(msg)

def ERROR(msg):
    LOG_ALWAYS(msg)

###
##  platform details
#

def get_default_gdb():
    current_os = platform.system()
    if current_os == 'Darwin':
        gdbs = ['/Users/Shared/cross-py3/bin/mipsel-unknown-linux-gnu-gdb',
                '/Users/Shared/cross/mips64/bin/mips64-unknown-elf-gdb',
                '/Users/Shared/cross-el/bin/mips64-gdb']
    else:
        gdbs = ['/opt/cross/mips64/bin/mips64-unknown-elf-gdb']

    for gdb in gdbs:
        if (os.path.exists(gdb)):
            return gdb

    # return something so the user can override it
    return "mips64-gdb"

def get_default_dir():

    if (os.environ.get("FUNOS_SRC") is not None):
        return os.environ.get("FUNOS_SRC")

    if (os.environ.get("WORKSPACE") is not None):
        return os.path.join(os.environ.get("WORKSPACE"), "FunOS")

    return None

def get_sdkdir():

    sdk = os.environ.get("SDKDIR")
    if (sdk is not None):
        return sdk

    workspace = os.environ.get("WORKSPACE")
    if (workspace is not None):
        sdk = os.path.join(workspace, "FunSDK")
        return sdk

    # try relative to the script - a few levels of "../"
    for i in range (1,6):
        workspace = os.path.dirname(os.path.realpath(__file__))
        for j in range(i):
            workspace = os.path.dirname(workspace)
        DEBUG("workspace search: %s" % workspace)
        sdk = os.path.join(workspace, "FunSDK")
        sdk2 = os.path.join(sdk, "FunSDK")
        print("Trying %s" % sdk)
        if (os.path.exists(sdk) and os.path.exists(sdk2)):
            return sdk

    # try relative to the dir - ".."
    if (opts.dir is not None):
        workspace = os.path.dirname(opts.dir)
        sdk = os.path.join(workspace, "FunSDK")
        if (os.path.exists(sdk)):
            return sdk

    # no idea -- assume CWD
    return "."



def get_script():

    # handle user input
    if (opts.script is not None):
        if (os.path.isfile(opts.script)):
            LOG_ALWAYS("using specified script %s" % opts.script)
            return opts.script
        else:
            # they want/get nothing
            LOG_ALWAYS("specified script %s invalid, ignoring" % opts.script)
            return None

    # default logic: get a file from FunSDK
    # since it's hopefully the most recent
    # otherwise, scrape FunOS which could be older
    LOG_ALWAYS("sdkdir is %s" % get_sdkdir())
    script = os.path.join(get_sdkdir(), "bin/scripts/funos_gdb.py")
    if (os.path.isfile(script)):
        LOG_ALWAYS("using script from FunSDK %s" % get_sdkdir())
        return script

    if (opts.dir is not None):
        script = os.path.join(opts.dir, "scripts/funos_gdb.py")
        if (os.path.isfile(script)):
            LOG_ALWAYS("using script from --dir")
            return script

    # no idea
    LOG_ALWAYS("could not find a script file")
    return None

###
##  File Corpse
#

def open_idzip(fname, use_http):

    if (not have_idzip):
        print("cannot open this file without idzip package")
        print("% pip3 install python-idzip")
        sys.exit(1)

    idzip.decompressor.SELECTED_CACHE = idzip.caching.LuckyCache
    if (use_http):
        # just hand over the file directly
        fl = httpfile.HttpFile(fname)
        dzfile = idzip.decompressor.IdzipFile(None, fl)

        # default if the not specified
        if (opts.gdb_timeout is None):
            opts.gdb_timeout = 20
    else:
        dzfile = idzip.decompressor.IdzipFile(fname)
    return dzfile

class FileCorpse:

    def __init__(self, fname, use_idzip = False, use_http = False):
        self.fname = fname
        self.idzip = use_idzip
        self.memoffset = 0
        self.threadid = 0
        self.threadcount = 0
        self.thread_list = []
        self.thread_enumerator = 0
        self.vpnumtab = {}
        self.symbollist = [
            "_vplocal_arr",
            "_topo_vp",
            "exception_stack_memory",
            "stack_memory",
            "tls_mem_block",
            "tls_stride",
            "tls_mem_block_size",
            "PLATFORM_DEBUG_CONSTANT_vplocal_stride",
            "PLATFORM_DEBUG_CONSTANT_debug_context_offset",
            "PLATFORM_DEBUG_CONSTANT_ccv_state_invalid",
            "PLATFORM_DEBUG_CONSTANT_ccv_state_offline",
            "PLATFORM_DEBUG_CONSTANT_ccv_state_online",
            "PLATFORM_DEBUG_CONSTANT_topo_vp_stride",
            "PLATFORM_DEBUG_CONSTANT_DISPATCH_STACK_TOKEN_SHIFT",
            "PLATFORM_DEBUG_CONSTANT_DISPATCH_STACK_CLUSTER_SHIFT",
            "PLATFORM_DEBUG_CONSTANT_DISPATCH_STACK_CORE_SHIFT",
            "PLATFORM_DEBUG_CONSTANT_DISPATCH_STACK_VP_SHIFT",
            "PLATFORM_DEBUG_CONSTANT_DISPATCH_STACK_SIZE",
            "PLATFORM_DEBUG_CONSTANT_DISPATCH_STACK_BAD_MASK",
        ]
        self.symbols = None

        self.fl = self.open_file(use_idzip, use_http)

        # ELFFile object or None if this is not elf
        self.elf = None
        if self.is_elf_corpse():
            if not have_elftools:
                raise RuntimeError("need pyelftools to open ELF file: "
                                   "try pip3 install pyelftools")
            print("Opening file as ELF corpse...")
            fh = self.open_file(use_idzip, use_http)
            actual_size = self.get_file_size(fh, use_idzip)

            self.elf = ELFFile(fh)
            if not opts.skip_dump_size_check:
                self.verify_dump_size(actual_size)

        # ELF segment headers in memory, faster than reading from file
        self.elf_phdrs = []

    def open_file(self, use_idzip, use_http):
        if (use_idzip):
            return open_idzip(self.fname, use_http)
        else:
            return open(self.fname, "rb")

    def is_elf_corpse(self):
        """ Whether this corpse is an ELF core file """
        magic_len = 4
        magic = self.fl.read(magic_len)
        if len(magic) == magic_len:
            # binary mode means the type should be bytes, so look for 0x7'ELF'
            return (magic[0] == 0x7f and magic[1] == 0x45 and
                    magic[2] == 0x4c and magic[3] == 0x46)
        return False

    def verify_dump_size(self, actual_size):
        """ Check actual file size against ELF note and bail out on mismatch """
        edn = ELFDumpNote(self.elf)
        note = edn.get_note()

        if note:
            expected_size = note.get("dump_size")
            if expected_size != actual_size:
                raise RuntimeError("bad dump size (corrupt ELF?):"
                                   " expected %d bytes got %d bytes" % (expected_size, actual_size))

    def get_file_size(self, fh, is_idzip):
        if is_idzip:
            return self.get_idzip_size_binary_search(fh)
        else:
            fh.seek(0, os.SEEK_END)
            size = fh.tell()
            fh.seek(0)
            return size

    def get_idzip_size_binary_search(self, fh):
        """
        Find the uncompressed size via binary search.

        idzip does not support relative seeking from the end of file, and does
        not have a public way to obtain the uncompressed file size. Summing
        the file sizes of the internal members does the trick, but that's
        internal.

        Note that looking at the final 4 bytes only reveals the last member's
        file size so that's not an option as well.
        """
        first = 0
        last = 64 << 30  # 64GB, bigger than any hbm dump

        # find the first point at which read(1) returns EOF
        while first < last:
            pos = first + (last - first) // 2
            fh.seek(pos)
            b = fh.read(1)

            if b:
                first = pos + 1
            else:
                # Traditional is pos - 1, but we want last to always be EOF.
                # This modification should still terminate because we take
                # the floor of (first + last) / 2.
                last = pos

        fh.seek(0)  # just be nice and undo
        return first

    def badread(self, n):
        return b"\xde\xad\xbe\xef\xde\xad\xbe\xef"[:n]

    def va_clean(self, addr):
        # truncate remaining bits to the physical address
        addr &= (1<<42)-1
        if (addr < self.memoffset):
            return None

        return addr

    def decode_dispatch_stack_addr(self, addr):

        # filter out bogus
        if (addr & self.rdsym("PLATFORM_DEBUG_CONSTANT_DISPATCH_STACK_BAD_MASK")):
            return None

        cluster = (addr >> self.rdsym("PLATFORM_DEBUG_CONSTANT_DISPATCH_STACK_CLUSTER_SHIFT")) & 0xf
        core = (addr >> self.rdsym("PLATFORM_DEBUG_CONSTANT_DISPATCH_STACK_CORE_SHIFT")) & 0xf
        vp = (addr >> self.rdsym("PLATFORM_DEBUG_CONSTANT_DISPATCH_STACK_VP_SHIFT")) & 0xf

        vpnum = self.ccv_vpnum(cluster, core, vp)

        ss = self.rdsym("PLATFORM_DEBUG_CONSTANT_DISPATCH_STACK_SIZE")

        va = self.symbols["stack_memory"]
        va += vpnum * ss
        va += addr & (ss-1)

        return self.va_clean(va)

    def virt2phys(self, addr):

        # check the top bit for TLB VA
        kseg = addr >> 56
        if (kseg == 0xc0):
            ## dispatch stack
            if (((addr >> self.rdsym("PLATFORM_DEBUG_CONSTANT_DISPATCH_STACK_TOKEN_SHIFT")) & 0xf) >= 0xe):
                return self.decode_dispatch_stack_addr(addr)

            ## guard page
            # magic expander section
            if (addr & (1<<47)):
                addr &= ~(1<<47);

            offset = addr & 0xfff
            addr &= 0xfffffffff000
            addr >>= 1
            addr |= offset
        elif (kseg == 0xff):
            addr = addr & 0x1fffffff

        addr = self.va_clean(addr)

        return addr

    def elf_load_phdrs(self):
        for seg in self.elf.iter_segments():
            if seg['p_type'] == 'PT_LOAD':
                self.elf_phdrs.append(seg)

    def elf_offset(self, addr):
        phys = self.virt2phys(addr)

        if (phys is None):
            return None

        if not self.elf_phdrs:
            self.elf_load_phdrs()

        # Look up the file offset in the ELF segments
        # We can do better than this linear search, really
        for seg in self.elf_phdrs:
            seg_paddr = seg["p_paddr"]
            if (phys >= seg_paddr and phys < seg_paddr + seg["p_filesz"]):
                return seg["p_offset"] + phys - seg_paddr

        # Houston, we have a problem
        return None

    def readbytes(self, addr, n):
        if self.elf is None:
            addr = self.virt2phys(addr)
        else:
            addr = self.elf_offset(addr)

        if (addr is None):
            DEBUG("zero read")
            return self.badread(n)

        regaddr = addr - self.memoffset
        DEBUG("read at addr: 0x%x" % regaddr)
        self.fl.seek(regaddr)
        bytes = self.fl.read(n)
        if (len(bytes) < n):
            # can't seek
            DEBUG("Short read at offset 0x%x. Expected %d bytes, got %d" % (regaddr, n, len(bytes)))
            return self.badread(n)
        return bytes


    def find_context_from_stack(self):
        vpnum = self.vpnumtab[self.threadid]
        b = self.symbols["exception_stack_memory"]
        o = (vpnum + 1) * 4096 - (32*8)
        return b + o


    def find_exception_base(self):
        if (self.symbols is None):
            return None

        vpnum = self.vpnumtab[self.threadid]

        if (False):
            return self.find_context_from_stack()
        else:
            p = self.symbols["_vplocal_arr"]
            n = self.rdsym("PLATFORM_DEBUG_CONSTANT_vplocal_stride")
            o = self.rdsym("PLATFORM_DEBUG_CONSTANT_debug_context_offset")

            ptr = p + vpnum * n + o
            base = self.ReadMemory64(ptr, host=True)

            DEBUG("exception base = 0x%x + %d * %d + 0x%x = 0x%x -> 0x%x" % (p, vpnum, n, o, ptr, base))

        if (base == 0):
            DEBUG("NULL exception base, going straight to stack memory")
            return self.find_context_from_stack()

        return base

    def ReadMemory8(self, addr):
        bytes = self.readbytes(addr, 1)
        value = struct.unpack("<B", bytes)[0]
        DEBUG("value is 0x%0.2x" % value)
        return value

    def ReadMemory16(self, addr):
        bytes = self.readbytes(addr, 2)
        value = struct.unpack("<H", bytes)[0]
        DEBUG("value is 0x%0.4x" % value)
        return value

    def ReadMemory32(self, addr, host=False):
        bytes = self.readbytes(addr, 4)
        if (host):
            value = struct.unpack(">I", bytes)[0]
        else:
            value = struct.unpack("<I", bytes)[0]
        DEBUG("value is 0x%0.8x" % value)
        return value

    def ReadMemory64(self, addr, host=False):
        bytes = self.readbytes(addr, 8)
        if (host):
            value = struct.unpack(">Q", bytes)[0]
        else:
            value = struct.unpack("<Q", bytes)[0]

        DEBUG("value is 0x%0.16x" % value)
        return value

    def GetThreadCount(self):
        return self.threadcount

    def SetThreadId(self, newid):
        if (newid not in self.thread_list):
            raise RuntimeError("FIXME: attempt to select bad thread ID %s" % newid)
        self.threadid = newid

    def GetThreadId(self):
        return self.threadid

    def ReadReg(self, name):

        if (name[0] == 'r'):
            regnum = int(name[1:])
            offset = regnum * 8
        elif (name == "status"):
            offset = -0x8
        elif (name == "pc"):
            offset = -0x10
        elif (name == "cause"):
            offset = -0x18
        elif (name == "bad"):
            offset = -0x20
        else:
            return 0x0

        base = self.find_exception_base()
        if (base is None):
            return 0xdeadbeefdeadbeef

        regaddr = base + offset

        value = self.ReadMemory64(regaddr)
        DEBUG("thread %d reg %s: at 0x%x value 0x%x\n" % (self.threadid, name, regaddr, value))

        return value


    def GetNextThreadId(self):
        if (len(self.thread_list) == 0):
            return None
        if (self.thread_enumerator >= self.threadcount):
            return None
        tid = self.thread_list[self.thread_enumerator]
        self.thread_enumerator += 1
        return tid

    def GetFirstThreadId(self):
        if (len(self.thread_list) > 0):
            self.thread_enumerator = 0
            return self.thread_list[0]
        else:
            return None

    def rdsym(self, symname):

        p = self.symbols[symname]
        if (p < 0x10000):
            # XXX: temp hack for defaults
            return p
        else:
            return self.ReadMemory64(self.symbols[symname], host=True)

    def vpnum_IsRunning(self, tid):
        p = self.symbols["_topo_vp"]
        n = self.rdsym("PLATFORM_DEBUG_CONSTANT_topo_vp_stride")
        online = self.rdsym("PLATFORM_DEBUG_CONSTANT_ccv_state_online")

        ptr = p + tid * n + 0 # FIXME: offset
        state = self.ReadMemory32(ptr, host=True)

        LOG("thread %s state = 0x%x + %d * %d = 0x%x -> 0x%x" % (tid, p, n, tid, ptr, state))

        if (state == online):
            return True
        else:
            return False

    def IsRunning(self, tid):
        return (tid != 0)

    def ccv_vpnum(self, cl, co, vp):
        return cl * 24 + co * 4 + vp

    def ccv_is_running(self, cl, co, vp):
        return self.vpnum_IsRunning(self.ccv_vpnum(cl, co, vp))

    def setup_threadlist(self):
        for cl in range(9):
            for co in range(6):
                for vp in range(4):
                    if (self.ccv_is_running(cl, co, vp)):
                        tid = cl * 100 + co * 10 + vp
                        self.thread_list.append(tid)
                        self.vpnumtab[tid] = self.ccv_vpnum(cl, co, vp)
        self.threadcount = len(self.thread_list)
        LOG("FunOS has %d online threads" % self.threadcount)

    def GetThreadInfo(self, tid):
        cl = int(tid / 100)
        co = int((tid % 100) / 10)
        vp = tid % 10
        return "ccv %d.%d.%d" % (cl, co, vp)

    def GetTLSBase(self, tid):
        cl = int(tid / 100) % 10
        co = int(tid / 10) % 10
        vp = tid % 10
        vpnum = self.ccv_vpnum(cl, co, vp)
        tls_mem_block_va = self.symbols["tls_mem_block"]
        tls_stride_va = self.symbols["tls_stride"]
        tls_mem_block_size_va = self.symbols["tls_mem_block_size"]
        if (tls_mem_block_va == 0 or tls_stride_va == 0 or tls_mem_block_size_va == 0):
            ERROR("No tls_mem_block in image")
            return 0
        tls_mem_block = self.ReadMemory64(self.virt2phys(tls_mem_block_va), True)
        tls_stride = self.ReadMemory32(self.virt2phys(tls_stride_va), True)
        tls_mem_block_size = self.ReadMemory32(self.virt2phys(tls_mem_block_size_va), True)

        if (tls_stride * vpnum >= tls_mem_block_size):
            ERROR("Thread out of range of tls_mem_block in image")
            return 0
        return tls_mem_block + (tls_stride * vpnum)

    def GetSymbolsNeeded(self):
        return self.symbollist

    def SymbolsLoaded(self, d):
        self.symbols = d

        self.setup_threadlist()


class ELFDumpNote:
    """
    Pulls Fungible-specific notes out of the ELF dump.
    """

    def __init__(self, elf_file):
        """
        elf_file should be an ELFFile.

        There are no guarantees about correctness if the header is incomplete,
        so it's wise to at least have ~10kB of the file before invoking this.
        """
        self.elf = elf_file

    def get_note(self):
        """
        Returns the note information as a dict.

        Expect { version: 0, num_shards: N, dump_size: Z }
        """
        for seg in self.elf.iter_segments():
            if seg['p_type'] != 'PT_NOTE':
                continue

            note = self._find_note_in_segment(seg)
            if note is not None:
                return note

    def _find_note_in_segment(self, seg):
        """ Returns the fungible note from this segment, or None """

        for note in seg.iter_notes():
            if note['n_name'] == 'Fungible' and note['n_type'] == 0:
<<<<<<< HEAD
                # reverse the less-than-helpful string conversion done
                # by the pyelftools module
                desc = note['n_desc'].encode('latin-1')
=======
                desc = note['n_desc']
                if float(elftools.__version__) < 0.28 and isinstance(desc, str):
                    # reverse the less-than-helpful string conversion done
                    # by the pyelftools module prior to v0.28. Newer versions
                    # keep the notes as bytes.
                    desc = desc.encode('latin-1')
>>>>>>> 24a87251
                t = struct.unpack('>LLQ', desc)

                ret = {}
                ret['version'] = t[0]
                ret['num_shards'] = t[1]
                ret['dump_size'] = t[2]
                return ret
        return None


###
## gdb crc
## GPL implemenation from gdb itself
#

CRCTAB = [
  0x00000000, 0x04c11db7, 0x09823b6e, 0x0d4326d9,
  0x130476dc, 0x17c56b6b, 0x1a864db2, 0x1e475005,
  0x2608edb8, 0x22c9f00f, 0x2f8ad6d6, 0x2b4bcb61,
  0x350c9b64, 0x31cd86d3, 0x3c8ea00a, 0x384fbdbd,
  0x4c11db70, 0x48d0c6c7, 0x4593e01e, 0x4152fda9,
  0x5f15adac, 0x5bd4b01b, 0x569796c2, 0x52568b75,
  0x6a1936c8, 0x6ed82b7f, 0x639b0da6, 0x675a1011,
  0x791d4014, 0x7ddc5da3, 0x709f7b7a, 0x745e66cd,
  0x9823b6e0, 0x9ce2ab57, 0x91a18d8e, 0x95609039,
  0x8b27c03c, 0x8fe6dd8b, 0x82a5fb52, 0x8664e6e5,
  0xbe2b5b58, 0xbaea46ef, 0xb7a96036, 0xb3687d81,
  0xad2f2d84, 0xa9ee3033, 0xa4ad16ea, 0xa06c0b5d,
  0xd4326d90, 0xd0f37027, 0xddb056fe, 0xd9714b49,
  0xc7361b4c, 0xc3f706fb, 0xceb42022, 0xca753d95,
  0xf23a8028, 0xf6fb9d9f, 0xfbb8bb46, 0xff79a6f1,
  0xe13ef6f4, 0xe5ffeb43, 0xe8bccd9a, 0xec7dd02d,
  0x34867077, 0x30476dc0, 0x3d044b19, 0x39c556ae,
  0x278206ab, 0x23431b1c, 0x2e003dc5, 0x2ac12072,
  0x128e9dcf, 0x164f8078, 0x1b0ca6a1, 0x1fcdbb16,
  0x018aeb13, 0x054bf6a4, 0x0808d07d, 0x0cc9cdca,
  0x7897ab07, 0x7c56b6b0, 0x71159069, 0x75d48dde,
  0x6b93dddb, 0x6f52c06c, 0x6211e6b5, 0x66d0fb02,
  0x5e9f46bf, 0x5a5e5b08, 0x571d7dd1, 0x53dc6066,
  0x4d9b3063, 0x495a2dd4, 0x44190b0d, 0x40d816ba,
  0xaca5c697, 0xa864db20, 0xa527fdf9, 0xa1e6e04e,
  0xbfa1b04b, 0xbb60adfc, 0xb6238b25, 0xb2e29692,
  0x8aad2b2f, 0x8e6c3698, 0x832f1041, 0x87ee0df6,
  0x99a95df3, 0x9d684044, 0x902b669d, 0x94ea7b2a,
  0xe0b41de7, 0xe4750050, 0xe9362689, 0xedf73b3e,
  0xf3b06b3b, 0xf771768c, 0xfa325055, 0xfef34de2,
  0xc6bcf05f, 0xc27dede8, 0xcf3ecb31, 0xcbffd686,
  0xd5b88683, 0xd1799b34, 0xdc3abded, 0xd8fba05a,
  0x690ce0ee, 0x6dcdfd59, 0x608edb80, 0x644fc637,
  0x7a089632, 0x7ec98b85, 0x738aad5c, 0x774bb0eb,
  0x4f040d56, 0x4bc510e1, 0x46863638, 0x42472b8f,
  0x5c007b8a, 0x58c1663d, 0x558240e4, 0x51435d53,
  0x251d3b9e, 0x21dc2629, 0x2c9f00f0, 0x285e1d47,
  0x36194d42, 0x32d850f5, 0x3f9b762c, 0x3b5a6b9b,
  0x0315d626, 0x07d4cb91, 0x0a97ed48, 0x0e56f0ff,
  0x1011a0fa, 0x14d0bd4d, 0x19939b94, 0x1d528623,
  0xf12f560e, 0xf5ee4bb9, 0xf8ad6d60, 0xfc6c70d7,
  0xe22b20d2, 0xe6ea3d65, 0xeba91bbc, 0xef68060b,
  0xd727bbb6, 0xd3e6a601, 0xdea580d8, 0xda649d6f,
  0xc423cd6a, 0xc0e2d0dd, 0xcda1f604, 0xc960ebb3,
  0xbd3e8d7e, 0xb9ff90c9, 0xb4bcb610, 0xb07daba7,
  0xae3afba2, 0xaafbe615, 0xa7b8c0cc, 0xa379dd7b,
  0x9b3660c6, 0x9ff77d71, 0x92b45ba8, 0x9675461f,
  0x8832161a, 0x8cf30bad, 0x81b02d74, 0x857130c3,
  0x5d8a9099, 0x594b8d2e, 0x5408abf7, 0x50c9b640,
  0x4e8ee645, 0x4a4ffbf2, 0x470cdd2b, 0x43cdc09c,
  0x7b827d21, 0x7f436096, 0x7200464f, 0x76c15bf8,
  0x68860bfd, 0x6c47164a, 0x61043093, 0x65c52d24,
  0x119b4be9, 0x155a565e, 0x18197087, 0x1cd86d30,
  0x029f3d35, 0x065e2082, 0x0b1d065b, 0x0fdc1bec,
  0x3793a651, 0x3352bbe6, 0x3e119d3f, 0x3ad08088,
  0x2497d08d, 0x2056cd3a, 0x2d15ebe3, 0x29d4f654,
  0xc5a92679, 0xc1683bce, 0xcc2b1d17, 0xc8ea00a0,
  0xd6ad50a5, 0xd26c4d12, 0xdf2f6bcb, 0xdbee767c,
  0xe3a1cbc1, 0xe760d676, 0xea23f0af, 0xeee2ed18,
  0xf0a5bd1d, 0xf464a0aa, 0xf9278673, 0xfde69bc4,
  0x89b8fd09, 0x8d79e0be, 0x803ac667, 0x84fbdbd0,
  0x9abc8bd5, 0x9e7d9662, 0x933eb0bb, 0x97ffad0c,
  0xafb010b1, 0xab710d06, 0xa6322bdf, 0xa2f33668,
  0xbcb4666d, 0xb8757bda, 0xb5365d03, 0xb1f740b4
]


def gnu_debuglink_crc32(crc, buf):
    for b in buf:
        crc = (crc << 8) ^ CRCTAB[((crc >> 24) ^ b) & 255]
        crc &= 0xffffffff
    return crc


###
##  corpse classification
#

UUID_LOCATOR = b"ELFSHA1E"
UUID_STRIDE = 8
UUID_OFFSET = 32
UUID_LEN = 16
MAX_LOCATE = (32*1024*1024)
def find_corpse_uuid(corpse):

    if (opts.force_uuid is not None):
        try:
            uu = uuid.UUID(opts.force_uuid)
        except:
            uu = None

        if (uu is None):
            raise RuntimeError("invalid forced UUID: %s" % opts.force_uuid)
        LOG_ALWAYS("FunOS UUID forced to %s" % str(uu))
        return uu

    LOG_ALWAYS("Searching for FunOS UUID")

    # search for the locator token
    offset = 0
    found = None
    while (offset < MAX_LOCATE):
        s = corpse.readbytes(offset, len(UUID_LOCATOR))
        if (s == UUID_LOCATOR):
            found = offset
            break
        offset += UUID_STRIDE

    if (found is None):
        LOG_ALWAYS("No FunOS UUID indicator found. Invalid hbmdump")
        return None

    LOG_ALWAYS("Found FunOS UUID indicator at offset %s" % found)
    buuid = corpse.readbytes(found - UUID_OFFSET, UUID_LEN)
    u = uuid.UUID(bytes=buuid)

    if (u is None):
        raise RuntimeError("Could not locate FunOS UUID")

    return u


def auto_corpse_offset(corpse):

    n0mb = corpse.ReadMemory64(0)
    n1mb = corpse.ReadMemory64(1024*1024)

    # ELF files have no offset
    if corpse.elf is not None:
        return 0

    if (n0mb != 0):
        LOG("Detected 1mb memory offset")
        return 1024 * 1024

    if (n1mb == 0):
        raise RuntimeError("Cannot find FunOS boot vector at 1mb")

    LOG("detected corpse offset 0")
    return 0


def find_corpse_offset(corpse):

    if (opts.offset == "0"):
        LOG("corpse offset 0mb")
        return 0
    elif (opts.offset == "1"):
        LOG("corpse offset 1mb")
        return 1024 * 1024
    elif (opts.offset == "auto"):
        return auto_corpse_offset(corpse)
    else:
        raise RuntimeError("unknown offset '%s'" % opts.offset)

###
##  auto file unpacking
#

def filetype(fname):
    cmd = ["file", "-0z", fname]
    output = uuid_extract.output4command(cmd)
    toks = output.split("\0")
    s = toks[-1]
    if (s[0] == ":"):
        s = s[1:]
    return s.strip()

def file_is_bzip(hbmdump):
    stype = filetype(hbmdump)
    if (stype.startswith("bzip2 compressed data")):
        return True

    if (stype.startswith("data (bzip2 compressed data")):
        return True

    return stype.startswith("ELF") and "bzip2 compressed data" in stype

def file_is_data(hbmdump):
    stype = filetype(hbmdump)
    if (stype == "data"):
        return True

    return False

def file_is_gzip(hbmdump):
    stype = filetype(hbmdump)
    if (stype.startswith("gzip compressed data")):
        return True

    if (stype.startswith("data (gzip compressed data")):
        return True

    return stype.startswith("ELF") and "gzip compressed data" in stype

def file_is_tar(hbmdump):
    stype = filetype(hbmdump)
    if (stype.startswith("POSIX tar archive")):
        return True

    return False

def file_is_tgz(hbmdump):
    stype = filetype(hbmdump)
    if ((stype.startswith("POSIX tar archive") and
         ("gzip compressed data" in stype))):
        return True

    return False

def file_is_tbz(hbmdump):
    stype = filetype(hbmdump)
    if ((stype.startswith("POSIX tar archive") and
         ("bzip2 compressed data" in stype))):
        return True

    return False

# indexed gzip (idzip)
def file_is_idgz(hbmdump):
    # ignore it if we don't have/want the library
    if (not have_idzip):
        return False

    stype = filetype(hbmdump)
    if ("(gzip compressed data, extra field" in stype):
        return True

    return False

# http remote indexed gzip
def file_is_http(hbmdump):

    # just check the name
    if ((not hbmdump.startswith("http://"))
        and (not hbmdump.startswith("https://"))):
        return False

    # try to load the http file module on demand
    SCRIPTDIR = os.path.dirname(sys.argv[0])
    sys.path.append(os.path.join(SCRIPTDIR, "../scripts"))
    sys.path.append(os.path.join(get_sdkdir(), "bin/scripts"))

    # blow up if we can't
    global httpfile
    import httpfile

    return True

def file_is_elf(hbmdump):
    stype = filetype(hbmdump)
    return stype.startswith("ELF")

def transform_file(xform, cmd, inname, outname=None):

    if (outname is None):
        # so you can rm *.fungdb_out*
        outname = "%s.fungdb_out" % inname

    if (not os.path.exists(outname)):
        # transform the args
        y = {}
        y["inname"] = inname
        y["outname"] = outname
        cmd = [x.format(**y) for x in cmd]
        cmd = " ".join(cmd)
        LOG_ALWAYS("%s %s -> %s" % (xform, inname, outname))
        DEBUG(cmd)
        os.system(cmd)
    else:
        LOG_ALWAYS("%s files exists: %s" % (xform, outname))

    return outname


def extract_bzip(bzname):
    return transform_file("bunzip2",
                          ["bunzip2", "-c", "{inname}", ">", "{outname}"],
                          bzname)

def extract_gzip(gzname):
    return transform_file("gunzip",
                          ["gunzip", "-c", "{inname}", ">", "{outname}"],
                          gzname)

def extract_tar(tarname):
    return transform_file("untar",
                          ["tar", "Oxf", "{inname}", ">", "{outname}"],
                          tarname)

def extract_tgz(tarname):
    return transform_file("untgz",
                          ["tar", "Ozxf", "{inname}", ">", "{outname}"],
                          tarname)

def extract_tbz(tarname):
    return transform_file("untbz",
                          ["tar", "Ojxf", "{inname}", ">", "{outname}"],
                          tarname)

###
##  corpse management
#

corpse = None

def setup_corpse(hbmdump):

    global corpse
    use_idzip = False

    # work out what kind of file it is
    if (file_is_http(hbmdump)):
        # remote compressed file
        print("File is http, using remote")

        # setup the file object
        corpse = FileCorpse(hbmdump, True, True)
    elif (file_is_idgz(hbmdump)):
        # same file, different file object
        print("File is indexed gzip, using in-place")

        # setup the file object
        corpse = FileCorpse(hbmdump, True)
    else:
        print("Regular old file")
        if (file_is_tgz(hbmdump)):
            hbmdump = extract_tgz(hbmdump)

        if (file_is_tbz(hbmdump)):
            hbmdump = extract_tbz(hbmdump)

        if (file_is_bzip(hbmdump)):
            hbmdump = extract_bzip(hbmdump)

        if (file_is_gzip(hbmdump)):
            hbmdump = extract_gzip(hbmdump)

        if (file_is_tar(hbmdump)):
            hbmdump = extract_tar(hbmdump)

        if (not file_is_data(hbmdump) and not file_is_elf(hbmdump)):
            raise RuntimeError("hbmdump file is still not raw data or elf")

        # setup the file object
        corpse = FileCorpse(hbmdump, False)

    # make sure it's FunOS
    uuid = find_corpse_uuid(corpse)

    # work out its offset
    corpse.memoffset = find_corpse_offset(corpse)

    return uuid

###
##  helpers
#

done_sym = False

def hexstr(sym):
    s = ""

    for c in sym:
        n = ord(c)
        s += "%0.2x" % n

    return s

###
##  Machine hooks
#

def jtag_ReadMemory(size, addr):
    if (size == 1):
        r = struct.pack('<B', corpse.ReadMemory8(addr))
    elif (size == 2):
        r = struct.pack('<H', corpse.ReadMemory16(addr))
    elif (size == 4):
        r = struct.pack('<I', corpse.ReadMemory32(addr))
    elif (size == 8):
        r = struct.pack('<Q', corpse.ReadMemory64(addr))
    else:
        # else make a byte-by-byte read
        r = b""
        for i in range(size):
            r += struct.pack('<B', corpse.ReadMemory8(addr + i))


    return r

def jtag_SetCpuThreadId(obj, tid):
    if (tid >= 1000):
        tid -= 1000
        corpse.SetThreadId(tid)
    obj.send("OK")

def jtag_GetCpuThreadId():
    if (corpse.symbols is None):
        return 0 # nonsense
    return 1000 + corpse.GetThreadId()

def jtag_ReadReg(name):
    return corpse.ReadReg(name)

def jtag_GetFirstThreadId():
    tid = corpse.GetFirstThreadId()
    if (tid != None):
        tid += 1000
    else:
        tid = 0
    return tid

def jtag_GetNextThreadId():
    tid = corpse.GetNextThreadId()
    if (tid is None):
        return tid
    return 1000 + tid

def jtag_IsRunning(tid):
    if (tid < 1000):
        return False
    tid -= 1000
    return corpse.IsRunning(tid)

def jtag_GetThreadInfo(tid):
    if (tid < 1000):
        return False
    tid -= 1000
    return corpse.GetThreadInfo(tid)

# All registers are transferred as 64 bit quantities in
# the order: 32 general-purpose; sr; lo; hi; bad; cause; pc; 32
# floating-point registers; fsr; fir; fp.
gprs = [ "r%s" % n for n in range(32) ]
sprs = [ "status", "lo", "hi", "bad", "cause", "pc" ]
fprs = [ "f%s" % n for n in range(32) ]
fsps = [ "fsr", "fir", "fp" ]

REGS = gprs + sprs + fprs + fsps

def jtag_GetReg(regno):
    if (regno >= len(REGS)):
        return 0xdeadbeef
    r = REGS[regno]
    DEBUG("reading %s" % r)
    return jtag_ReadReg(r)

def jtag_GetRegList():
    l = []
    # GPR + FP regs
    count = len(REGS)
    for i in range(0,count):
        l.append(jtag_GetReg(i))

    return l

###
##  Original Code
#
def checksum(data):
    checksum = 0
    for c in data:
        checksum += ord(c)
    return checksum & 0xff


DEF_SYMS = {
    "tls_mem_block": 0,
    "tls_stride": 0,
    "tls_mem_block_size": 0,
    "PLATFORM_DEBUG_CONSTANT_vplocal_stride": 4160,
    "PLATFORM_DEBUG_CONSTANT_debug_context_offset": 376,
    "PLATFORM_DEBUG_CONSTANT_ccv_state_invalid": 0,
    "PLATFORM_DEBUG_CONSTANT_ccv_state_offline": 1,
    "PLATFORM_DEBUG_CONSTANT_ccv_state_online": 2,
    "PLATFORM_DEBUG_CONSTANT_topo_vp_stride": 24,
    "PLATFORM_DEBUG_CONSTANT_DISPATCH_STACK_TOKEN_SHIFT": 44,
    "PLATFORM_DEBUG_CONSTANT_DISPATCH_STACK_CLUSTER_SHIFT": 40,
    "PLATFORM_DEBUG_CONSTANT_DISPATCH_STACK_CORE_SHIFT": 36,
    "PLATFORM_DEBUG_CONSTANT_DISPATCH_STACK_VP_SHIFT": 32,
    "PLATFORM_DEBUG_CONSTANT_DISPATCH_STACK_SIZE": 4096,
    "PLATFORM_DEBUG_CONSTANT_DISPATCH_STACK_BAD_MASK": ~0,
    }

def _default_sym(symname):

    if (symname in DEF_SYMS.keys()):
        ERROR("WARNING: gdb failed to return symbol %s, using default" % symname)
        return DEF_SYMS[symname]

    # barf
    ERROR("Failed to find symbol '%s' in binary or defaults. Exiting" % symname)
    sys.exit(1)


def deal_withCRC(obj, cmd):

    LOG("crc subcmd: %s" % cmd)
    cmd = cmd[4:]
    toks = cmd.split(",")

    addr = int(toks[0], 16)
    leng = int(toks[1], 16)

    LOG("%s, %s" % (addr, leng))

    # send a reply
    data = jtag_ReadMemory(leng, addr)
    data = data[::-1] # reverse it
    s = gnu_debuglink_crc32(0xffffffff, reversed(data))
    s = "c%x" % s
    LOG(s)
    obj.send(s)


SYMLIST = None
SYMTAB = None
def deal_withsymbols(obj, reply):

    global SYMTAB
    global SYMLIST

    # first pass, load the symbol list
    if (reply is None):
        SYMLIST = corpse.GetSymbolsNeeded()

        if (SYMLIST is not None):
            SYMTAB = {}
    else:
        LOG(reply)
        toks = reply.split(":")
        if (toks[1] == ''):
            v = _default_sym(SYMLIST[0])
        else:
            v = int(toks[1], 16)
        SYMTAB[SYMLIST.pop(0)] = v


    if (len(SYMLIST) == 0):
        corpse.SymbolsLoaded(SYMTAB)
        SYMTAB = None
        SYMLIST = None
        obj.send("OK")
        return

    s = "qSymbol:%s" % hexstr(SYMLIST[0])
    LOG("asking for symbol: %s [%s]" % (SYMLIST[0], s))
    obj.send(s)

def deal_withTLSAddr(obj, cmd):
    toks = cmd.split(":")
    args = toks[1].split(",")
    tid = int(args[0], 16)
    cmd_offset = int(args[1], 16)

    tls_base = corpse.GetTLSBase(tid)
    if (tls_base == 0):
        obj.send("E42")
        return
    tls_offset = tls_base + cmd_offset
    obj.send("%X" % tls_offset)

IGNORE_Q = ["TfV", "TfP"]

# Code a bit inspired from http://mspgcc.cvs.sourceforge.net/viewvc/mspgcc/msp430simu/gdbserver.py?revision=1.3&content-type=text%2Fplain
class GDBClientHandler(object):
    def __init__(self, clientsocket):
        self.clientsocket = clientsocket
        # need binary input since gdb may send extended ascii (incorrectly?)
        self.netin = clientsocket.makefile('rb', buffering=0)
        self.netout = clientsocket.makefile('w')
        self.last_pkt = None

    def close(self):
        '''End of story!'''
        self.netin.close()
        self.netout.close()
        self.clientsocket.close()
        LOG('closed')

    def run(self):
        '''Some doc about the available commands here:
            * http://www.embecosm.com/appnotes/ean4/embecosm-howto-rsp-server-ean4-issue-2.html#id3081722
            * http://git.qemu.org/?p=qemu.git;a=blob_plain;f=gdbstub.c;h=2b7f22b2d2b8c70af89954294fa069ebf23a5c54;hb=HEAD +
             http://git.qemu.org/?p=qemu.git;a=blob_plain;f=target-i386/gdbstub.c;hb=HEAD'''
        LOG('client loop ready...')
        while self.receive() == 'Good':
            pkt = self.last_pkt
            DEBUG('receive(%r)' % pkt)
            # Each packet should be acknowledged with a single character. '+' to indicate satisfactory receipt
            self.send_raw('+')

            def handle_q(subcmd):
                '''
                subcmd Supported: https://sourceware.org/gdb/onlinedocs/gdb/General-Query-Packets.html#qSupported
                Report the features supported by the RSP server. As a minimum, just the packet size can be reported.
                '''
                if subcmd.startswith('Supported'):
                    LOG('Received qSupported command')
                    self.send('PacketSize=%x' % 4096)
                elif subcmd.startswith('Attached'):
                    LOG('Received qAttached command')
                    # https://sourceware.org/gdb/onlinedocs/gdb/General-Query-Packets.html
                    self.send('1')
                elif (subcmd.startswith('CRC')):
                    deal_withCRC(self, subcmd)
                elif subcmd.startswith('C'):
                    self.send('T%.2x;' % jtag_GetCpuThreadId())
                elif (subcmd == "fThreadInfo"):
                    # FIXME: make a thread list
                    tid = jtag_GetFirstThreadId()
                    s = "m%x" % tid
                    LOG("sending first thread (%s)" % s)
                    self.send(s)
                elif (subcmd == "sThreadInfo"):
                    # FIXME: make a thread list
                    tid = jtag_GetNextThreadId()
                    if (tid is not None):
                        s = "m%x" % tid
                        DEBUG("sending next thread (%s)" % s)
                        self.send(s)
                    else:
                        LOG("done sending threads")
                        self.send("l")
                elif (subcmd == "TStatus"):
                    # just a stub
                    self.send("T0")
                elif (subcmd == "Offsets"):
                    # no relocation (FIXME: need for u-boot?)
                    self.send("Text=00;Data=00;Bss=00")
                elif (subcmd == "Symbol::"):
                    # no symbols?
                    deal_withsymbols(self, None)
                elif (subcmd.startswith("Symbol:")):
                    deal_withsymbols(self, subcmd)
                elif (subcmd.startswith("ThreadExtraInfo")):
                    DEBUG(subcmd)
                    tid = int(subcmd.split(",")[1], 16)
                    info = jtag_GetThreadInfo(tid)
                    self.send(hexstr(info))
                elif (subcmd.startswith("GetTLSAddr:")):
                    deal_withTLSAddr(self, subcmd)
                elif (subcmd in IGNORE_Q):
                    DEBUG('This subcommand %r is ignored in q' % subcmd)
                    self.send('')
                else:
                    ERROR('This subcommand %r is not implemented in q' % subcmd)
                    self.send('')

            def handle_h(subcmd):
                DEBUG(subcmd)
                op = subcmd[0]
                tid = int(subcmd[1:],16)
                jtag_SetCpuThreadId(self, tid)

            def handle_v(subcmd):
                DEBUG("v command %s" % subcmd)
                self.send('')

            def handle_qmark(subcmd):
                self.send('S%.2x' % GDB_SIGNAL_TRAP)

            def handle_g(subcmd):
                if subcmd == '':
                    tid = jtag_GetCpuThreadId()
                    DEBUG("register read request on %d" % tid)
                    # make all the registers
                    registers = jtag_GetRegList()
                    s = ''
                    for r in registers:
                        s += struct.pack('<Q', r).hex()
                    DEBUG("regfile: %s" % s)
                    self.send(s)
                else:
                    ERROR("unknown 'g' subcommand?")

            def handle_p(subcmd):
                regno = int(subcmd, 16)
                r = jtag_GetReg(regno)
                s = struct.pack('<I', r).hex()
                DEBUG("reg %s: %s" % (regno, s))
                self.send(s)

            def handle_m(subcmd):
                addr, size = subcmd.split(',')
                addr = int(addr, 16)
                size = int(size, 16)
                DEBUG('Received a "read memory" command (@%#.8x : %d bytes)' % (addr, size))
                self.send(jtag_ReadMemory(size, addr).hex())

            def handle_s(subcmd):
                LOG('Received a "single step" command')
                jtag_StepInto()
                self.send('T%.2x' % GDB_SIGNAL_TRAP)

            def handle_T(subcmd):
                n = int(subcmd, 16)
                DEBUG("checking thread %d" % n)
                if (jtag_IsRunning(n)):
                    self.send('OK')
                else:
                    self.send('E 37')

            dispatchers = {
                'q' : handle_q,
                'H' : handle_h,
                '?' : handle_qmark,
                'g' : handle_g,
                'm' : handle_m,
                's' : handle_s,
                'v' : handle_v,
                'p' : handle_p,
                'T' : handle_T
            }

            cmd, subcmd = pkt[0], pkt[1 :]
            if cmd == 'k':
                break

            if cmd not in dispatchers:
                LOG('%r command not handled' % pkt)
                self.send('')
                continue

            dispatchers[cmd](subcmd)

        self.close()

    def receive(self):
        '''Receive a packet from a GDB client'''
        # XXX: handle the escaping stuff '}' & (n^0x0)
        csum = 0
        state = 'Finding SOP'
        packet = ''
        while True:
            # read a binary character (b'c')
            c = self.netin.read(1)

            # EOF checks first
            if len(c) != 1:
                return 'Error: EOF'

            # translate it to internal string. some gdb commands
            # get messed up bytes. decode() fails on them. but you
            # can do this. python fail.
            c = chr(ord(c))

            if c == '\x03':
                return 'Error: CTRL+C'

            if state == 'Finding SOP':
                if c == '$':
                    state = 'Finding EOP'
            elif state == 'Finding EOP':
                if c == '#':
                    if csum != int(self.netin.read(2), 16):
                        raise Exception('invalid checksum')
                    self.last_pkt = packet
                    return 'Good'
                else:
                    packet += c
                    csum = (csum + ord(c)) & 0xff
            else:
                raise Exception('should not be here')

    def send(self, msg):
        '''Send a packet to the GDB client'''
        DEBUG('send(%r)' % msg)
        self.send_raw('$%s#%.2x' % (msg, checksum(msg)))

    def send_raw(self, r):
        self.netout.write(r)
        self.netout.flush()

###
##  gdb server managemnt
#

def setup_server():
    port = opts.port
    if (opts.server_only and (port == 0)):
        port = 1234
    sock = socket.socket(socket.AF_INET, socket.SOCK_STREAM)
    sock.setsockopt(socket.SOL_SOCKET, socket.SO_REUSEADDR, 1)

    # GDB does a lot of very small socket IO.
    sock.setsockopt(socket.IPPROTO_TCP, socket.TCP_NODELAY, 1)

    sock.bind(('', port))
    return sock

def poll_sock_and_gdb(sock):

    DEBUG("going to select loop")
    while True:

        # check gdb is still alive
        gdb_status = gdb_proc.poll()
        if (gdb_status is not None):
            ERROR("gdb terminated before connecting to TCP socket: %s" % gdb_status)
            sys.exit(1)

        # wait a short while for a connection
        DEBUG("selecting")
        r, w, x = select.select([sock], [], [sock], 0.1)
        if (len(r) > 0):
            break

        DEBUG("select timeout")


def wait_for_connect(sock):

    # wait for gdb to connect
    # lest gdb barf on startup
    if (opts.server_only):
        return

    poll_sock_and_gdb(sock)


def server_listen(sock):
    port = sock.getsockname()[1]
    LOG_ALWAYS('listening on :%d' % port)
    sock.listen(1)
    wait_for_connect(sock)
    conn, addr = sock.accept()
    LOG_ALWAYS('gdb connected')

    GDBClientHandler(conn).run()
    return 1


###
##  Clean elf files downloaded from excat
#

def clean_elf_files(elffile):
    try:
        # delete the .excat elf file
        os.remove(elffile)
        # delete the .bz file
        os.remove(elffile.replace('excat','bz'))
    except:
        ERROR("failed to remove elf files.")
        sys.exit(1)



###
##  running a gdb client
#

gdb_proc = None

def run_gdb_async(port, elffile):

    global gdb_proc
    cmd = [opts.gdb]

    if (opts.dir is not None):
        cmd += ["-ex", "dir %s" % opts.dir]

    if (opts.debug_exit_gdb):
        cmd += ["-ex", "quit"]

    if (not opts.confirm):
        cmd += ["-ex", "set confirm off"]

    script = get_script()
    if (script is not None):
        cmd += ["-ex", "source %s" % script]

    if (opts.gdb_debug):
        cmd += ["-ex", "set debug remote 1"]

    if (opts.gdb_timeout is not None):
        # avoid gdb packet timeout errors due to
        # wire latency
        cmd += ["-ex", "set remotetimeout %s" % opts.gdb_timeout]

    cmd += ["-ex", "target remote :%s" % port,
            "-ex", "compare-sections .note.gnu.build-id"]

    # make sure we discard gdb's bootstrap register state
    cmd += ["-ex", "flushregs"]

    if (opts.crashlog):
        cmd += ["-ex", "crashlog",
                "-ex", "quit"]

    for command in opts.ex:
        cmd += ["-ex", command]

    cmd += [elffile]

    LOG_ALWAYS("Running GDB: %s" % " ".join(cmd))
    try:
        gdb_proc = subprocess.Popen(cmd)
    except:
        ERROR("failed to execute GDB, exiting")
        sys.exit(1)


###
##  entry & argument parsing
#

def parse_args():
    parser = argparse.ArgumentParser(formatter_class=argparse.ArgumentDefaultsHelpFormatter)

    parser.add_argument("-v", "--verbose", action="count",
                        default=0)
    parser.add_argument("-P", "--port", action="store",
                        default=0, type=int,
                        help="TCP port to listen on. 0=pick a random port, or 1234 for server-only mode")
    parser.add_argument("--offset", action="store",
                        default="auto",
                        help="hbmdump file offset (default=auto, other values 0 or 1)")
    parser.add_argument("--server-only", action="store_true",
                        default=False)
    parser.add_argument("-O", "--output", action="store",
                        default="fungdbserver.log",
                        help="filename to log to")
    parser.add_argument("-A", "--always-log", action="store_true",
                        default=False,
                        help="force logging in server-only mode")
    parser.add_argument("-G", "--gdb", action="store",
                        default=get_default_gdb(),
                        help="specify a specific GDB to execute")
    parser.add_argument("-X", "--debug-exit-gdb", action="store_true",
                        default=False,
                        help="DEBUG: exit gdb before it connects")
    parser.add_argument("-U", "--force-uuid", action="store",
                        default=None,
                        help="Force a specific FunOS UUID instead of discovering it")
    parser.add_argument("-D", "--dir", action="store",
                        default=get_default_dir(),
                        metavar="dirname",
                        help=("specify a FunOS source path\n"
                              "(defaults to $FUNOS_SRC or $WORKSPACE/FunOS"))
    parser.add_argument("-S", "--script", action="store",
                        default=None,
                        help=("specify a python gdb script to load\n"
                              "(defaults to standard FunSDK or FunOS/scripts version"))
    parser.add_argument("--confirm", action="store_true",
                        default=False,
                        help="Require gdb to confirm exit")
    parser.add_argument("--crashlog", action="store_true",
                        default=False,
                        help="Just execute the script to generate a crashlog and exit")
    parser.add_argument("--skip-dump-size-check", action="store_true",
                        default=False,
                        help="Skip dump size verification")
    parser.add_argument("--gdb-debug", action="store_true",
                        default=False,
                        help="Enable gdb packet debugging")
    parser.add_argument("--gdb-timeout", action="store",
                        default=None, type=int,
                        help="Set gdb packet timeout")
    parser.add_argument("--ex", action="append", metavar="command", default=[],
                        help="GDB ex command to run")
    parser.add_argument("--elf", help="Use provided elf file instead of downloading from excat")
    parser.add_argument("--clean-excat-files", action="store_true",
                        default=False,
                        help="Delete the elf file(s) which is downloaded from excat")

    # final arg is the dump file
    parser.add_argument("hbmdump", help="hbmdump file")

    args = parser.parse_args()

    return args

def main():
    # In the parent process, we want to ignore SIGINT, this will get sent to
    # GDB and GDB will stop executing whatever is currently consuming the main
    # thread.
    signal.signal(signal.SIGINT, signal.SIG_IGN)

    # parse the arge
    global opts
    opts = parse_args()
    force_exit = False
    # setup logging
    if ((not opts.server_only) or opts.always_log):
        global log_file
        LOG_ALWAYS("fungdbserver logging to %s" % opts.output)
        log_file = open(opts.output, "w")

    try:
        # setup the file
        uuid = setup_corpse(opts.hbmdump)

        LOG_ALWAYS("uuid of FunOS is %s" % str(uuid))

        # setup the server
        sock = setup_server()

        # start gdb and give it control of the stdin/stdout
        if (not opts.server_only):
            # find us a binary
            if opts.elf:
                elffile = opts.elf
            else:
                excat.parse_args(True)
                elffile = excat.get_action(str(uuid))

            if (elffile is None):
                LOG_ALWAYS("Cannot continue without symbols")
                sys.exit(1)

            # run gdb
            port = sock.getsockname()[1]
            run_gdb_async(port, elffile)
        # listen
        server_listen(sock)
    except Exception as e:
        LOG_ALWAYS("Exception while running fungdbserver.py, exiting")
        print(e)
        force_exit = True
    finally:
        # clean downloaded excat files and then raise exception.
        if opts.clean_excat_files and (not opts.elf):
            clean_elf_files(elffile)
        if force_exit:
            sys.exit(1)

    LOG_ALWAYS("exiting")

if __name__ == '__main__':
    main()<|MERGE_RESOLUTION|>--- conflicted
+++ resolved
@@ -658,18 +658,12 @@
 
         for note in seg.iter_notes():
             if note['n_name'] == 'Fungible' and note['n_type'] == 0:
-<<<<<<< HEAD
-                # reverse the less-than-helpful string conversion done
-                # by the pyelftools module
-                desc = note['n_desc'].encode('latin-1')
-=======
                 desc = note['n_desc']
                 if float(elftools.__version__) < 0.28 and isinstance(desc, str):
                     # reverse the less-than-helpful string conversion done
                     # by the pyelftools module prior to v0.28. Newer versions
                     # keep the notes as bytes.
                     desc = desc.encode('latin-1')
->>>>>>> 24a87251
                 t = struct.unpack('>LLQ', desc)
 
                 ret = {}

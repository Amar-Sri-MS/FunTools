#!/usr/bin/python
#
# Code related to generating C headers and sources.
#
# Robert Bowdidge, June 22, 2017
# Copyright Fungible Inc. 2017.

import os

import utils

class CodeGenerator:
  # Pretty-prints a parsed structure description into C headers.
  # The generated code should match the Linux coding style.

  def __init__(self, output_file_base):
    self.indent = 0
    # Prefix of files to create.
    self.output_file_base = output_file_base

  def Indent(self):
    """Generates indenting spaces needed for current level of code."""
    return '\t' * self.indent

  def PrintIndent(self, str):
    """Prints the provided (possibly multi-line) string with uniform indenting."""
    result = ''
    for l in str.split('\n'):
      result += self.Indent() + l + '\n'
    return result.rstrip('\n \t')

  def IncrementIndent(self):
    """Add another level of indenting to everything printed."""
    self.indent += 1

  def DecrementIndent(self):
    """Remove a level of indenting from everything printed."""
    self.indent -= 1

  def VisitDocument(self, doc):
    """Pretty-print a document.  Returns code as (header, source)."""
    indent = 0
    # stdlib.h is needed for type names.
    hdr_out = ''
    src_out = ''

    hdr_out += ("""
// Header created by generator.py
// Do not change this file;
// change the gen file "%s" instead.

""") % doc.filename

    src_out += ("""
// Header created by generator.py
// Do not change this file;
// change the gen file "%s" instead.

#include <stdint.h>
#include <assert.h>
#ifdef GENERATOR_TEST
struct fun_json *fun_json_lookup(struct fun_json *container,
                                 const char *name)
{
    return 0;
}
#endif
""") % doc.filename

<<<<<<< HEAD
    src_out += '// Header created by generator.py\n'
    src_out += '// Do not change this file;\n'
    src_out += '// change the gen file "%s" instead.\n\n' % doc.filename
    src_out += '\n'
    src_out += '#include <stdint.h>\n'
    src_out += '#include <assert.h>\n'
=======
>>>>>>> cceb7ada
    if self.output_file_base:
      header_file = os.path.basename(self.output_file_base) + '.h'
      src_out += '#include "%s"\n\n' % (header_file)

      include_guard_name = utils.AsGuardName(header_file)
      hdr_out += '#ifndef %s\n' % include_guard_name
      hdr_out += '#define %s\n' % include_guard_name

    hdr_out += (
"""
#include <assert.h>
#include <stdbool.h>
#include <stdint.h>
#include <stdlib.h>

#ifdef GENERATOR_TEST
// Fake declaration to test that generated code compiles.
struct fun_json {
       bool bool_value;
       int64_t int_value;
       double double_vlaue;
       const char *string_value;
};
struct fun_json *fun_json_lookup(struct fun_json *container, const char *name);
#define REQUIRE(x) assert(x != NULL)
#else
#include "utils/threaded/fun_json.h"
#endif

""")

    for enum in doc.enums:
      (hdr, src) = self.VisitEnum(enum)
      hdr_out += hdr
      src_out += src

    for flagset in doc.flagsets:
      (hdr, src) = self.VisitFlagSet(flagset)
      hdr_out += hdr
      src_out += src

    hdr_out += '\n'

    for struct in doc.structs:
      if not struct.inline:
        hdr_out += self.VisitStruct(struct)

    hdr_out += '\n'

    for macro in doc.macros:
      hdr_out += macro + '\n'

    hdr_out += '\n'

    for decl in doc.declarations:
        hdr_out += decl + '\n'

    for definition in doc.definitions:
        src_out += definition + '\n'
 
    if self.output_file_base is not None:
      hdr_out += '#endif // %s' % include_guard_name
    return (hdr_out, src_out)

  def VisitEnum(self, enum):
    # Pretty print an enum declaration.  Returns enum as string.
    src_out = ''
    hdr_out = 'enum %s {\n' % enum.name
    self.IncrementIndent()
    for enum_variable in enum.variables:
        hdr_out += self.VisitEnumVariable(enum_variable)
    if enum.tail_comment:
      hdr_out += self.PrintIndent(utils.AsComment(enum.tail_comment)) + '\n'
    hdr_out += '};\n\n'
    self.DecrementIndent()

    hdr_out += '/* Human-readable strings for enum values in %s. */\n' % enum.name
    hdr_out += 'extern const char *%s_names[];\n\n' % enum.name.lower()

    src_out += 'const char *%s_names[] = {\n' % enum.name.lower()
    next_value = 0
    for enum_variable in enum.variables:
      current_value = enum_variable.value
      while (next_value < current_value):
        src_out += '\t"undefined",  /* 0x%x */\n' % next_value
        next_value += 1
      src_out += '\t"%s",  /* 0x%x */\n' % (enum_variable.name,
                                            enum_variable.value)
      next_value = current_value + 1
    src_out += '};\n'
    return (hdr_out, src_out)

  def VisitFlagSet(self, flagset):
    # Pretty-print a flagset declaration.  Returns flag set as string.
    # For flags, we define const ints for each value, and a *_names array
    # that provides a string value for each power of two.
    src_out = ''
    hdr_out = ''

    hdr_out += '/* Declarations for flag set %s */\n' % flagset.name
    if flagset.key_comment:
      hdr_out += utils.AsComment(flagset.key_comment) + '\n'
    if flagset.body_comment:
      hdr_out += utils.AsComment(flagset.body_comment) + '\n'

    src_out += '/* Definitions for flag set %s */\n' % flagset.name

<<<<<<< HEAD
    for var in flagset.variables: 
=======
    for var in flagset.variables:
>>>>>>> cceb7ada
      if var.body_comment:
        hdr_out += '\t' + utils.AsComment(var.body_comment) + '\n'
      key_comment = ''
      if var.key_comment:
        key_comment = ', ' + var.key_comment
      hdr_out += 'const int %s;  /* 0x%x%s */\n' % (var.name, var.value,
                                                    key_comment)
      src_out += 'const int %s = 0x%x;\n' % (var.name, var.value)

    hdr_out += '\n'
    src_out += '\n'

    max_bits = utils.MaxBit(flagset.MaxValue())
    hdr_out += '/* String names for all power-of-two flags in %s. */\n' % flagset.name
    hdr_out += 'const char *%s_names[%d];' % (flagset.name, max_bits)
    src_out += 'const char *%s_names[%d] = {\n' % (flagset.name, max_bits)

    for i in range(0, utils.MaxBit(flagset.MaxValue())):
      next_value = 1 << i
      found = False
      for var in flagset.variables:
        if next_value == var.value:
          src_out += '\t"%s",  /* 0x%x */ \n' % (var.name, var.value)
          found = True
          break
      if not found:
        src_out += '\t"0x%x",  /* 0x%x, not defined with flag. */ \n' % (next_value, next_value)

    src_out += '};\n'

    hdr_out += '\n'
    src_out += '\n'

    return (hdr_out, src_out)

  def VisitEnumVariable(self, enum_variable):
    """Pretty-print a structure or union field declaration.  Returns string."""
    hdr_out = ''
    if enum_variable.body_comment != None:
      hdr_out += self.PrintIndent(utils.AsComment(enum_variable.body_comment)) + '\n'
    hdr_out = self.Indent() + '%s = 0x%x,' % (enum_variable.name, enum_variable.value)
    if enum_variable.key_comment != None:
      hdr_out += ' ' + utils.AsComment(enum_variable.key_comment)
    hdr_out += '\n'
    return hdr_out

  def VisitStructRaw(self, the_struct):
    """Generate a structure without the semicolon.
    
    This routine lets us have one way to print inline and standalone structs.
    """
    hdr_out = ''
    src_out = ''
    if the_struct.key_comment:
      hdr_out += self.PrintIndent(utils.AsComment(the_struct.key_comment)) + '\n'

    if the_struct.body_comment:
      hdr_out += self.PrintIndent(utils.AsComment(the_struct.body_comment)) + '\n'

    hdr_out += self.Indent() + the_struct.Tag() + ' %s {\n' % the_struct.name

    flit_for_last_field = 0
    for field in the_struct.fields:
      # Add blank line between flits.
      if field.StartFlit() != flit_for_last_field:
        hdr_out += '\n'

      self.IncrementIndent()
      hdr_out += self.VisitField(field)
      self.DecrementIndent()

      flit_for_last_field = field.StartFlit()

    if the_struct.tail_comment:
      hdr_out += self.PrintIndent(utils.AsComment(the_struct.tail_comment)) + '\n'

    hdr_out += self.Indent() + '}'
    return hdr_out

  def VisitStruct(self, the_struct):
    """Pretty-print a structure declaration.  Returns string."""
    hdr_out = '\n'
    
    hdr_out += self.VisitStructRaw(the_struct)

    var_str = ''
    hdr_out += ';\n'

    return hdr_out

  def VisitField(self, field):
    """Pretty-print a field in a structure or union.  Returns string."""
    hdr_out = ''
    field_type = field.Type()
    type_name = field_type.DeclarationName();

    if field_type.IsRecord():
      struct = field_type.base_type.node
      if struct.inline:
        type_name = self.VisitStructRaw(struct)

    if field.generator_comment is not None:
      hdr_out += self.PrintIndent(utils.AsComment(field.generator_comment)) + '\n'

    if field.body_comment is not None:
      # TODO(bowdidge): Break long comment.
      hdr_out += self.PrintIndent(utils.AsComment(field.body_comment)) + '\n'

    key_comment = ''
    if field.key_comment is not None:
      key_comment = ' ' + utils.AsComment(field.key_comment)

    if field.type.IsArray():
      hdr_out += self.Indent() + '%s %s[%d];%s\n' % (type_name,
                                                     field.name,
                                                     field.type.ArraySize(),
                                                     key_comment)
    else:
      var_width = field.BitWidth()
      type_width = field.type.BitWidth()

      var_bits = ''
      if field.type.IsScalar() and type_width != var_width:
        var_bits = ':%d' % var_width
      hdr_out += self.Indent() + '%s %s%s;%s\n' % (type_name,
                                                   field.name, var_bits,
                                                   key_comment)
    
    return hdr_out

class HelperGenerator:
  """Generates helper functions for manipulating structures."""
  def __init__(self):
    self.current_document = None

  def VisitDocument(self, doc):
    self.current_document = doc
    for struct in doc.structs:
      self.VisitStruct(struct)

  def InitializerName(self, struct_name):
      """Returns name for the structure initialization function."""
      return struct_name + "_init"

  def JSONInitializerName(self, struct_name):
      """Returns name for the structure initialization function."""
      return struct_name + "_json_init"

  def GenerateMacrosForPackedField(self, struct, field):
    """Creates macros to access all the bit fields we removed.
    struct: structure containing the fields that was removed.
    field: field combining the contents of the former fields.
    """
    min_end_bit = min([f.EndBit() for f in field.packed_fields])

    for old_field in field.packed_fields:
      # No point in creating macros for fields that shouldn't be accessed.
      if old_field.IsReserved():
        continue

      ident = 'FUN_' + utils.AsUppercaseMacro('%s_%s' % (struct.name, 
                                                         old_field.name))
      shift = '#define %s_S %s' % (ident, old_field.EndBit() - min_end_bit)
      mask = '#define %s_M %s' % (ident, old_field.Mask())
      value = '#define %s_P(x) ((x) << %s_S)' % (ident, ident)
      get = '#define %s_G(x) (((x) >> %s_S) & %s_M)' % (ident, ident, ident)

      struct.macros.append(
        '// For accessing "%s" field in %s.%s' % (
          old_field.name, struct.name, field.name))
      self.current_document.macros.append(shift)
      self.current_document.macros.append(mask)
      self.current_document.macros.append(value)
      self.current_document.macros.append(get)

  def GenerateInitializer(self, the_struct, field, accessor_prefix):
    """Returns a C statement initializing the named variable.

    Assumes that variables with the same name as the field contain initial
    values.
    The variable set should be the packed field; the variables providing the
    values are unpacked.
    """
    if len(field.packed_fields) == 0:
        return '\ts->%s%s = %s;' % (accessor_prefix, field.name, field.name)

    packed_inits = []
    for packed_field in field.packed_fields:
      if packed_field.IsReserved():
        continue
      ident = 'FUN_' + utils.AsUppercaseMacro('%s_%s' % (the_struct.name, 
                                                         packed_field.name))
      packed_inits.append('%s_P(%s)' % (ident, packed_field.name))
    return '\ts->%s%s = %s;' % (accessor_prefix, field.name,
                                ' | '.join(packed_inits))

  def GenerateInitRoutine(self, function_name, struct_name, 
                          accessor_prefix, the_struct):
    """Generate an initialization function for the named structure.

    The function takes all non reserved fields as arguments, test
    that any bitfields are valid, and sets the fields of the referenced
    structure.

    Arguments:
      function_name (string) is the preferred name for the init function itself.
      struct_name (string) is the name to use for the structure type.
      accessor_prefix is a bit of code to insert between the pointer token and
        field name token to access the field.  It is used to add the name of union
        fields.
      the_struct (Struct) is the structure owning the init routine, used to find
        all its fields.
     
    Returns:
      (declaration, definition) pair.
    
    Arguments to the Init function are unpacked fields, values set in the 
    field are packed.
    """
    # List of arguments to the function.
    arg_list = []
    # List of statements validating size of inputs.
    validates = []
    # List of statements initializing fields of structure.
    inits = []
    # All C code to validate field inputs.
    validate_block = ''

    # First argument is always a pointer to the structure being initialized.
    arg_list.append('struct %s *s' % struct_name)

    # Pass in all non-packed fields.
    for field in the_struct.AllFields():
      if field.IsReserved() or not field.type.IsScalar():
        continue

      arg_list.append('%s %s' % (field.type.DeclarationType(), field.name))

      if field.SmallerThanType():
        max_value = 1 << field.BitWidth()
        validates.append('\tassert(%s < 0x%x);' % (field.name, max_value))

    if len(arg_list) == 1:
      # If no arguments other than structure, don't bother.
      return ('', '')

    # Initialize each packed field.
    for field in the_struct.fields:
      if field.IsReserved() or not field.type.IsScalar():
        continue

      inits.append(self.GenerateInitializer(the_struct, field, accessor_prefix))

    validate_block = '\n'.join(validates)
    if validate_block:
      validate_block += '\n'

    init_declaration = 'extern void %s(%s);\n' % (function_name,
                                                  ', '.join(arg_list))
      
    init_definition = 'void %s(%s) {\n%s%s\n}' % (function_name,
                                                  ', '.join(arg_list),
                                                  validate_block,
                                                  '\n'.join(inits))
    return (init_declaration, init_definition)

  def GenerateJSONInitializer(self, the_struct, the_field, accessor_prefix):
    json_accessor = 'int_value'
    init = ''
    init += '\tstruct fun_json *%s_j = fun_json_lookup(j, "%s");\n' % (
      the_field.name, the_field.name)
    init += '\tREQUIRE(%s_j);\n' % (the_field.name)
    init += '\t%s %s = %s_j->%s;\n' % (the_field.type.DeclarationType(),
                                       the_field.name, the_field.name,
                                       json_accessor)
    return init


  def GenerateJSONInitRoutine(self, function_name, struct_name,
                              accessor_prefix, the_struct):
    """Generate function to initialize structure from JSON."""
    arg_list = []
    arg_list.append('struct fun_json *j')
    arg_list.append('struct %s *s' % struct_name)
    inits = []
    for field in the_struct.AllFields():
      if field.IsReserved() or not field.type.IsScalar():
        continue
      inits.append(self.GenerateJSONInitializer(the_struct, field,
                                                accessor_prefix))

    init_fields = ['s']
    init_fields += [f.name for f in the_struct.AllFields()
                    if f.type.IsScalar() and not f.IsReserved()]

    final_init = '%s(%s);\n' % (self.InitializerName(the_struct.name),
                                ', '.join(init_fields))
    declaration_comment = (
      '/* Initializes %s structure from JSON representation.\n'
      ' * Caller responsible for determining correct init function.\n'
      ' */\n' % struct_name)
    init_declaration = '%sextern void %s(%s);\n' %  (
      declaration_comment, function_name, ', '.join(arg_list))
    init_definition = 'void %s(%s) {\n%s\n\t%s\n}\n' % (function_name,
                                                        ', '.join(arg_list),
                                                        '\n'.join(inits),
                                                        final_init)
    return (init_declaration, init_definition)

  def GenerateHelpersForStruct(self, the_struct):
    """Generates helper functions for the provided structure."""
    initializer_name = self.InitializerName(the_struct.name)
    (decl, defn) = self.GenerateInitRoutine(initializer_name,
                                            the_struct.name, '', the_struct)
    self.current_document.declarations.append(decl)
    self.current_document.definitions.append(defn)

    json_initializer_name = self.JSONInitializerName(the_struct.name)
    (json_decl, json_defn) = self.GenerateJSONInitRoutine(
      json_initializer_name, the_struct.name, '', the_struct)

    self.current_document.declarations.append(json_decl)
    self.current_document.definitions.append(json_defn)

  def VisitField(self, the_struct, the_field):
    if len(the_field.packed_fields) > 0:
      self.GenerateMacrosForPackedField(the_struct, the_field)
    
  def VisitStruct(self, the_struct):
    """Creates accessor functions related to this structure.

    For each structure, we want an Init/constructor for initializing
    variables easily.
    """
    unions = []
    for field in the_struct.fields:
      if not field.type.IsScalar() and not field.type.IsArray():
         if field.type.base_type.node.is_union:
          unions.append((field.name, field.type.base_type.node))

    if not unions and not the_struct.inline:
      self.GenerateHelpersForStruct(the_struct)

    # TODO(bowdidge): Redo this code for deciding which constructors to create.
    for (union_var, union) in unions:
      structs_in_union = []
      for union_field in union.fields:
        if not union_field.type.IsScalar():
          structs_in_union.append((union_field.name, 
                                   union_field.type.base_type.node))

      for (struct_var, struct_in_union) in structs_in_union:
        # Generate constructor for each option.
        function_name = self.InitializerName(struct_in_union.name)
        accessor_prefix = '%s.%s.' % (union_var, struct_var)
        (decl, defn) = self.GenerateInitRoutine(function_name, the_struct.name, 
                                                accessor_prefix,
                                                struct_in_union)
        self.current_document.declarations.append(decl)
        self.current_document.definitions.append(defn)

        json_function_name = self.JSONInitializerName(struct_in_union.name)
        (json_decl, json_defn) = self.GenerateJSONInitRoutine(json_function_name, the_struct.name,
                                                    accessor_prefix,
                                                    struct_in_union)
        self.current_document.declarations.append(json_decl)
        self.current_document.definitions.append(json_defn)

        for field in struct_in_union.fields:
          self.VisitField(struct_in_union, field)
 
    for field in the_struct.fields:
      self.VisitField(the_struct, field)<|MERGE_RESOLUTION|>--- conflicted
+++ resolved
@@ -67,15 +67,13 @@
 #endif
 """) % doc.filename
 
-<<<<<<< HEAD
     src_out += '// Header created by generator.py\n'
     src_out += '// Do not change this file;\n'
     src_out += '// change the gen file "%s" instead.\n\n' % doc.filename
     src_out += '\n'
     src_out += '#include <stdint.h>\n'
     src_out += '#include <assert.h>\n'
-=======
->>>>>>> cceb7ada
+
     if self.output_file_base:
       header_file = os.path.basename(self.output_file_base) + '.h'
       src_out += '#include "%s"\n\n' % (header_file)
@@ -183,11 +181,7 @@
 
     src_out += '/* Definitions for flag set %s */\n' % flagset.name
 
-<<<<<<< HEAD
     for var in flagset.variables: 
-=======
-    for var in flagset.variables:
->>>>>>> cceb7ada
       if var.body_comment:
         hdr_out += '\t' + utils.AsComment(var.body_comment) + '\n'
       key_comment = ''

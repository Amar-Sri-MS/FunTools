--- conflicted
+++ resolved
@@ -21,17 +21,10 @@
         "jtag_probe_id": "sp55e",
         "jtag_probe_ip": "10.1.23.132"
     },
-<<<<<<< HEAD
-    "NDUT": {
-        "i2c_probe_serial": 2238722359,
-        "i2c_proxy_ip": "10.1.20.68",
-        "i2c_slave_addr": "0x73",
-=======
     "SB-1": {
         "i2c_probe_serial": 2238714446,
         "i2c_proxy_ip": "10.1.40.22",
         "i2c_slave_addr": "0x70",
->>>>>>> 12eb213c
         "jtag_probe_id": "sp55e",
         "jtag_probe_ip": "10.1.40.82"
     },

#!/usr/bin/env python
'''
i2cclient connects to i2cproxy on remote server
and can issue hw access commands using i2c interface
'''
import json
import string, os
import socket
import jsocket
import time
import logging
from array import array
import getpass

logger = logging.getLogger("i2cclient")
logger.setLevel(logging.INFO)

class constants(object):
<<<<<<< HEAD
    SERVER_TCP_PORT = 55668
=======
    SERVER_TCP_PORT = 44444
>>>>>>> 8082f9c5

class I2C_Client(object):
    def __init__(self, mode):
        self.con_handle = None

    def __del__(self):
        if self.con_handle is not None:
            self.disconnect()

    # Opens tcp connection with i2c proxy server and
    # opens remote i2c device connection
    def connect(self, ip_address, dev_id, slave_addr=None, force_connect=False):
        self.con_handle = jsocket.JsonClient(address = ip_address,
                               port = constants.SERVER_TCP_PORT)
        if self.con_handle is None:
            logger.error('Failed to connect to i2c server {0}'.format(ip_address))
            return None
        self.con_handle.connect()
        connect_args = dict()
        connect_args["dev_id"] = dev_id
        connect_args["slave_addr"] = slave_addr
        connect_args["user"] = getpass.getuser()
        connect_args["force_connect"] = force_connect
        time.sleep(0.5)
        self.con_handle.send_obj({"cmd": "CONNECT",
                    "args": connect_args})
        read_obj = self.con_handle.read_obj()
        status = read_obj.get("STATUS", None)
        if status is not None and status[0] == True:
            logger.info("Server connection Success!")
            return True
        else:
            logger.info("Remote connect status: {0}".format(status))
            logger.error("Server connection failed!")
            self.con_handle.close()
            self.con_handle = None
            return False

    # Sends peek request to i2c proxy server, get the response and returns the read data
    def csr_peek(self, csr_addr, csr_width_words):
        logger.debug(('con_handle: {0} csr_addr:{1}'
                      ' csr_width_words:{2}').format(self.con_handle,
                      csr_addr, csr_width_words))
        if self.con_handle is None or csr_addr is None or csr_width_words is None \
                or csr_addr == 0 or csr_width_words < 1:
            error_msg = "Invalid peek arguments!"
            logger.info('con_handle: {0} csr_addr: {1} csr_width_words: {2}'
                    ''.format(self.con_handle, csr_addr, csr_width_words))
            logger.error(error_msg)
            return (False, error_msg)
        csr_peek_args = dict()
        csr_peek_args["csr_addr"] = csr_addr
        csr_peek_args["csr_width"] = csr_width_words
        self.con_handle.send_obj({"cmd": "CSR_PEEK",
                    "args": csr_peek_args})
        msg = self.con_handle.read_obj()
        logger.debug(msg)
        status = msg.get("STATUS", None)
        if status[0] == True:
            word_array = msg.get("DATA", None)
            return (True, word_array)
        else:
            error_msg = "i2c csr peek failed!"
            logger.error(error_msg)
            return (False, error_msg)

    # Sends dbg challange cmd request to i2c proxy server, get the response
    def dbg_chal_cmd(self, cmd, data=None):
        logger.debug(("dbg chal cmd:{0} data:{1}").format(cmd, data))
        if data is not None:
            logger.debug(("dbg chal data:{0}").format(
                    [hex(x) for x in data]))
        if self.con_handle is None:
            error_msg = "i2c server is not connected!"
            logger.error(error_msg)
            return (False, error_msg)
        dbg_chal_args = dict()
        dbg_chal_args["dbg_chal_cmd"] = cmd
        if data is not None and len(data) > 0:
            dbg_chal_args["data"] = data
        self.con_handle.send_obj({"cmd": "DBG_CHAL_CMD",
                    "args": dbg_chal_args})
        msg = self.con_handle.read_obj()
        (status, status_str) = msg.get("STATUS", None)
        data = msg.get("DATA", None)
        if status == True:
            return (True, data)
        else:
            error_msg = "Error! dbg challange command failed!: {0}".format(status_str)
            logger.error(error_msg)
            return (False, error_msg)

    # Sends poke request to i2c proxy server, get the response
    def csr_poke(self, csr_addr, word_array, fast_poke=False):
        logger.debug(("csr_addr:{0} word_array{1}").format(
            csr_addr, word_array))
        if self.con_handle is None:
            error_msg = "i2c server is not connected!"
            logger.error(error_msg)
            return (False, error_msg)
        if csr_addr is None or word_array is None or csr_addr == 0:
            logger.info(("csr_addr:{0} word_array{1}").format(
                csr_addr, word_array))
            error_msg = "Invalid poke arguments!"
            logger.error(error_msg)
            return (False, error_msg)

        csr_poke_args = dict()
        csr_poke_args["csr_addr"] = csr_addr
        csr_poke_args["csr_val"] = word_array
        if fast_poke:
            csr_poke_args["fast_poke"] = word_array
        self.con_handle.send_obj({"cmd": "CSR_POKE",
                    "args": csr_poke_args})
        if not fast_poke:
            msg = self.con_handle.read_obj()
            status = msg.get("STATUS", None)
            if status[0] == True:
                return (True, "poke success!")
            else:
                error_msg = "Error! poke failed!: {0}".format(status[1])
                logger.error(error_msg)
                return (False, error_msg)
        else:
            return (True, "poke success!")

    # Closes remote i2c devce connection and socket connection to i2c proxy server
    def disconnect(self):
        if self.con_handle is None:
            error_msg = "Not connected to server"
            logger.error(error_msg)
            return (False, error_msg)
        logger.info('Sending i2c disconnect!')
        disconnect_args = dict()
        disconnect_args['user'] = getpass.getuser()
        self.con_handle.send_obj({"cmd": "DISCONNECT",
                    "args": disconnect_args})
        read_obj = self.con_handle.read_obj()
        status = read_obj.get("STATUS", None)
        if status[0] == True:
            logger.info("Success! {0}".format(status[1]))
            self.con_handle.close()
            self.con_handle = None
            return (True, "i2c disconnect successful")
        else:
            error_msg = "{0}".format(status[1])
            logger.error(error_msg)
            self.con_handle.close()
            self.con_handle = None
            return (False, error_msg)
<|MERGE_RESOLUTION|>--- conflicted
+++ resolved
@@ -16,11 +16,7 @@
 logger.setLevel(logging.INFO)
 
 class constants(object):
-<<<<<<< HEAD
     SERVER_TCP_PORT = 55668
-=======
-    SERVER_TCP_PORT = 44444
->>>>>>> 8082f9c5
 
 class I2C_Client(object):
     def __init__(self, mode):

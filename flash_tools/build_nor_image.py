--- conflicted
+++ resolved
@@ -362,11 +362,7 @@
             if args.emulation:
                 args.eeprom = "eeprom_emu_s1_full"
             else:
-<<<<<<< HEAD
-                args.eeprom = "eeprom_s1_dev_board"
-=======
                 args.eeprom = "eeprom_s1_s1_dev_board"
->>>>>>> 24a87251
         else:
             print("*** no default eeprom for that chip: %s\n" % args.chip)
             print("Please specify an eeprom to use with the -e/--eeprom option")

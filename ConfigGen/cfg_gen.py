#!/usr/bin/env python2.7

# cfg_gen.py
# The config generator is intended to simplify configuration file maintenance,
# now that we are getting more files. The files are all stored in a flat
# layout (configs/*.cfg) and are combined into one default.cfg. This is
# subject to change as requirements for different configurations grow.
#
# Created by Michael Boksanyi, August 10 2017
# Modified by Fred stanley, Nov 9 2017
# Copyright Fungible Inc. 2017

import os, sys
import glob, datetime
import argparse, tempfile
import json
import logging
from itertools import chain
from string import Template
from pprint import pprint
import fnmatch

import jsonutils
from hu_cfg_gen import HUCfgGen
from sku_cfg_gen import SKUCfgGen
from hwcap_cfg_gen import HWCAPCodeGen
from nu_cfg_gen import NUCfgGen
from storage_cfg_gen import StorageCfgGen

logger = logging.getLogger("cfg_gen")
logging.basicConfig(level=logging.INFO)

# Creates nu config
def _generate_nu_config(config_root_dir, output_dir, target_chip, target_machine):
    logger.info('Processing nu config')

    nu_cfg_gen = NUCfgGen(config_root_dir, output_dir,
                          target_chip, target_machine)
    nu_cfg = nu_cfg_gen.generate_config()

    return nu_cfg

# Creates hu config
def _generate_hu_config(config_root_dir, output_dir):
    logger.info('Processing hu config')

    hu_cfg_gen = HUCfgGen(config_root_dir, output_dir)
    hu_cfg = hu_cfg_gen.generate_config()

    return hu_cfg

# Creates nu csr replay config
def _generate_nu_csr_replay_config(config_root_dir, output_dir, target_chip, target_machine):
    logger.info('Processing nu csr replay config')

    nu_cfg_gen = NUCfgGen(config_root_dir, output_dir,
                          target_chip, target_machine)
    nu_csr_replay_cfg = nu_cfg_gen.csr_replay_config_generate()

    return nu_csr_replay_cfg

# Creates nu config
def _generate_sku_config(config_root_dir, sdk_dir, output_dir, target_chip, target_machine):
    logger.info('Processing per sku config:')

    sku_cfg_gen = SKUCfgGen(config_root_dir, sdk_dir, output_dir, target_chip, target_machine)

    return sku_cfg_gen._get_sku_config()

# Creates stats config
def _generate_stats_config(config_root_dir):
    logger.info('Processing stats config')
    stats_cfg = dict()

    for cfg in glob.glob(os.path.join(config_root_dir, 'generated/*.cfg')):
        logger.debug('Processing {}'.format(cfg))
        with open(cfg, 'r') as f:
            cfg_json = f.read()
            cfg_json = jsonutils.standardize_json(cfg_json)
            cfg_json = json.loads(cfg_json)
            stats_cfg = jsonutils.merge_dicts(stats_cfg, cfg_json)
    return stats_cfg

# creates module specific configs. from the config root dir, modules can
# specify their own configurations by putting it in the path:
#
#   modules/<module_name>/x/y/z.cfg
#
# the directory names are used as the path to the dictionary, the actual
# configuration file name is not used.
#
# for example, the following two files:
#
#   benturrubiates at vodex :: cat modules/tcp/tcp.cfg
#   {
#           max_rxmt_count: 3,
#   }
#   benturrubiates at vodex :: cat modules/tcp/x/tcp.cfg
#   {
#           y: 3,
#   }
#
# will eventually generate:
#
#   "modules":{
#      "tcp":{
#         "x":{
#            "y":3
#         },
#         "max_rxmt_count":3
#      }
#   }
#
# in the final config.
def _generate_modules_config(config_root_dir):
    # Python 2.7 glob does not support a recursive glob. We want to allow
    # nesting within the modules path. So, search using os.walk.
    def _find_modules_configs():
        matches = []
        for root, dirs, files in os.walk(config_root_dir):
            for match in fnmatch.filter(files, '*.cfg'):
                matches.append(os.path.join(root, match))

        return matches

    logger.info('Processing modules config')
    out_cfg = dict()

    for cfg in _find_modules_configs():
        logger.info('Processing {}'.format(cfg))

        with open(cfg, 'r') as f:
            cfg_json = f.read()
            cfg_json = jsonutils.standardize_json(cfg_json)
            cfg_json = json.loads(cfg_json)

        # Gets the path relative to the config root, e.g.
        #   'tcp/tcp.cfg'
        cfg_path = os.path.relpath(cfg, config_root_dir)

        # Gets the parent paths as a list, e.g.
        #   ['tcp']
        parents = cfg_path.split(os.path.sep)[:-1]

        # Builds the heirarchy outwards from the inside, returns something
        # like:
        #   {'modules': {'tcp': {cfg_json}}}
        for parent in reversed(parents):
            cfg_json = {parent: cfg_json}
        cfg_json = {"modules": cfg_json}

        # Merge recursively. Merges subpaths so hierarchies are possible.
        out_cfg = jsonutils.merge_dicts_recursive(out_cfg, cfg_json)

    # Return a single config for everything under config_root_dir/modules
    return out_cfg

# Creates storage config
def _generate_storage_config(config_root_dir, output_dir,
                             target_chip, target_machine):
    logger.info('Processing storage config')

    storage_cfg_gen = StorageCfgGen(config_root_dir, output_dir,
                                    target_chip, target_machine)
    storage_cfg = storage_cfg_gen.generate_config()

    return storage_cfg

<<<<<<< HEAD

# filename -> arbitrary json
def _read_json_file(fname):
    try:
        sjs=None
        fl = open(fname)
        fls = fl.read()
        sjs = jsonutils.standardize_json(fls)
        js = json.loads(sjs)
    except:
        print("Exception occurred reading/parsing json file %s" % fname)
        print(sjs)
        raise

    return js

# filename -> dict, or die trying
def _read_json_file_as_dict(fname):
    js = _read_json_file(fname)
    try:
        assert(isinstance(js, dict))
    except:
        print("JSON file %s is not a dict" % fname)
        raise

    return js

# TODO: add more validations as necessary
def _validate_profile_cfg(fname, js):
    assert(isinstance(js, dict))
    if ("subprofiles" not in js):
        raise RuntimeError("subprofile %s is missing subprofiles key" % fname)
    assert(isinstance(js["subprofiles"], dict))


# TODO: add more validations as necessary
def _validate_subprofile_cfg(fname, js):

    assert(isinstance(js, dict))
    if ("key_path" not in js):
        raise RuntimeError("subprofile %s is missing key_path" % fname)
    print(js)
    print(js["key_path"])
    print(type(js["key_path"]))
    
    assert(isinstance(js["key_path"], basestring))

    if ("weight" in js):
        assert(isinstance(js["weight"], int))
    if ("replace" in js):
        assert(isinstance(js["replace"], bool))

# load all the .cfg options for a subprofile from a directory.  called
# for global, chip and board paths. "global_path" is True if we expect
# to skip the "subprofile-xyz.cfg" file when we encounter it. If this
# is not the global_path, that file should not exist.
def _load_subprofile_fragments(subdir, global_path):
    
    fragments = {}
    
    cfgglob = os.path.join(subdir, "*.cfg")
    for fname in glob.glob(cfgglob):

        # base filename and subprofile fragment name used, eg:
        # foo_profile = fragment
        bname = os.path.basename(fname)
        pname = os.path.splitext(bname)[0]

        # remove "-foo" suffix
        if ("-" in pname):
            pname = pname.split("-")[0]
        assert(len(pname) > 0) # "-foo.cfg" is nonsense
        
        # see if this is a subprofile descriptor
        if (fnmatch.fnmatch(bname, "subprofile-*.cfg")):
            if (not global_path):
                raise RuntimeError("Found subprofile descriptor found outside subprofile global path: %s" % fname)

            # otherwise, ignore it
            continue

        # read the json file -- any json is valid
        js = _read_json_file(fname)

        # append it to the list
        if (pname in fragments):
            raise RuntimeError("Error: duplicate json fragment: %s (%s)" % (pname, fname))
        fragments[pname] = js

    return fragments
        
def _load_subprofiles_and_fragments(spglob, subprofiles, stype, sval):

    sglob = os.path.join(spglob, "*_profile")
    for subprof in glob.glob(sglob):
        if (not os.path.isdir(subprof)):
            print("WARNING: %s is not a directory, ignoring" % subprof)
            continue
        
        # get the name
        subname = os.path.basename(subprof)

        # make sure it's valid
        assert(subname in subprofiles)
        
        sub_fragments = _load_subprofile_fragments(subprof, False)
        subprofiles[subname][stype][sval] = sub_fragments
    
# boot-time configuration profiles. see profiles_config/HOWTO.md
def _generate_profiles_config(config_root_dir, target_chip, target_boards):
 
    ## root of the profile configs
    pdir = os.path.join(config_root_dir, "profiles_config")

    ## read the subprofile descriptions
    
    # subprofiles are described in  "subprofiles/foo_subprofile" directories
    subprofiles = {}
    sglob = os.path.join(pdir, "subprofiles", "*_profile")
    for subdir in glob.glob(sglob):
        if (not os.path.isdir(subdir)):
            print("WARNING: %s is not a directory, ignoring" % subdir)
            continue

        # get the name
        subname = os.path.basename(subdir)
        
        # the definition of a subprofile is in
        # "subprofile-whatever.cfg" in the "foo_subprofile" directory.
        # the "whatever" is ignored, just there to disambiguate many
        # files otherwise named "subprofile.cfg".
        cfgglob = os.path.join(subdir, "subprofile-*.cfg")
        cfgs = glob.glob(cfgglob)

        if (len(cfgs) == 0):
            # no descriptor fail
            raise RuntimeError("error: subprofile %s is missing a subprofile-XYZ.cfg descriptor" % subdir)

        if (len(cfgs) > 1):
            # multi descriptor fail
            raise RuntimeError("error: subprofile %s has multiple descriptor files: %s" %s (subdir, cfgs))

        descfilename = cfgs[0]
        print("subprofile %s using descriptor %s" % (subdir, descfilename))

        # parse it
        js = _read_json_file_as_dict(descfilename)

        # make sure it meets static minimum requirements. other
        # validations come later
        _validate_subprofile_cfg(descfilename, js)

        # setup the skeleton dict with the descriptor
        subprofiles[subname] = {"descriptor": js,
                                "global":{},
                                "chip":{},
                                "board":{}}

        # load all the global fragments, if any, and append to the descriptor
        sub_fragments = _load_subprofile_fragments(subdir, True)
        subprofiles[subname]["global"] = sub_fragments

    # read all the fragments for the chip
    chipdir = os.path.join(pdir, "chip", target_chip)
    _load_subprofiles_and_fragments(chipdir, subprofiles, "chip", target_chip)
        
    # read all the fragments for all the boards
    bglob = os.path.join(pdir, "board", "*")
    for boarddir in glob.glob(bglob):
        if (not os.path.isdir(boarddir)):
            print("WARNING: %s is not a directory, ignoring" % boarddir)
            continue
        
        # get the name
        boardname = os.path.basename(boarddir)

        # FIXME: only include the ones we know we need
        # if (boardname not in target_boards):
        #      continue

        _load_subprofiles_and_fragments(boarddir, subprofiles,
                                        "board", boardname)
        
    # parse the list of profiles
    profiles = {}
    pglob = os.path.join(pdir, "profiles", "*.cfg")
    for cfg in glob.glob(pglob):
        # extract the name
        bname = os.path.basename(cfg)
        pname = os.path.splitext(bname)[0]

        # read it
        js = _read_json_file_as_dict(cfg)

        # make sure all the subprofiles exist
        subs = js.get("subprofiles")
        if (subs is None):
            raise RuntimeError("profiles %s missing required subprofiles" % pname)

        # validate all the keys & values that we can do statically
        print("found profile %s" % pname)
        _validate_profile_cfg(pname, js)
        
        # add it to the list
        profiles[pname] = js
    

    # make the big dict and return that
    profiles_config = {"profiles_config":
                       {
                           "profiles": profiles,
                           "subprofiles": subprofiles,
                       }
    }

    return profiles_config
        
def build_target_is_posix(target_machine):
    if 'posix' in target_machine:
        return True
    return False

def build_target_is_emulation(target_machine):
    if 'emu' in target_machine:
        return True
    return False

def build_target_is_qemu(target_machine):
    if 'qemu' in target_machine:
        return True
    return False

=======
>>>>>>> 8a9bb457
# Generate funos config
def _generate_funos_default_config(config_root_dir, sdk_dir, output_dir,
                                   target_chip, target_machine):
    logger.info('Generating funos default config')
    funos_default_config = dict()

    nu_cfg = _generate_nu_config(config_root_dir, output_dir, target_chip, target_machine)
    funos_default_config = jsonutils.merge_dicts(funos_default_config, nu_cfg)

    hu_cfg = _generate_hu_config(config_root_dir, output_dir)
    funos_default_config = jsonutils.merge_dicts(funos_default_config, hu_cfg)

    storage_cfg = _generate_storage_config(config_root_dir, output_dir,
                                           target_chip, target_machine)
    funos_default_config = jsonutils.merge_dicts(funos_default_config, storage_cfg)

    sku_cfg = _generate_sku_config(config_root_dir, sdk_dir, output_dir, target_chip, target_machine)
    funos_default_config = jsonutils.merge_dicts(funos_default_config, sku_cfg)

    stats_cfg = _generate_stats_config(config_root_dir)
    funos_default_config = jsonutils.merge_dicts(funos_default_config, stats_cfg)

    ## process module config -- global and per-chip
    config_module_dir = os.path.join(config_root_dir,
                                     "modules_config", "modules")
    modules_cfg = _generate_modules_config(config_module_dir)

    config_chip_dir = os.path.join(config_root_dir,
                                   "modules_config", "chip", target_chip)
    if os.path.exists(config_chip_dir):
        chip_modules_cfg = _generate_modules_config(config_chip_dir)
        modules_cfg = jsonutils.merge_dicts_recursive(modules_cfg,
                                                      chip_modules_cfg)

    ## assemble into main config
    funos_default_config = jsonutils.merge_dicts(funos_default_config,
                                                 modules_cfg)

    ## process profile configs
    
    ## FIXME: generate the list of valid boards from the existing
    ## config and pass them through
    target_boards = []
    profiles_cfg = _generate_profiles_config(config_root_dir,
                                             target_chip, target_boards)
    
    ## assemble into main config
    funos_default_config = jsonutils.merge_dicts(funos_default_config,
                                                 profiles_cfg)
    
    if not os.path.exists(output_dir):
        os.makedirs(output_dir)

    default_cfg_file = os.path.join(output_dir, "default.cfg")
    logger.info('Creating funos default config file: {}'.format(default_cfg_file))
    _f = open(default_cfg_file, 'w')

    header = '// AUTOGENERATED FILE - DO NOT EDIT\n'
    date = datetime.datetime.now().strftime("%Y-%m-%d %H:%M")
    header = header + "// Generated by " + os.path.basename(__file__) + " on " + date + " \n"
    _f.write(header)

    # indent=4 does pretty printing for us
    json.dump(funos_default_config, _f, indent=4, sort_keys=True)

    _f.close()

#Generates sku config source code
def _generate_sku_config_code(config_root_dir, sdk_dir, output_dir,
                              target_chip, target_machine):
    logger.info('Generating sku config c code')

    sku_cfg_gen = SKUCfgGen(config_root_dir, sdk_dir, output_dir,
                            target_chip, target_machine)
    sku_cfg_gen.generate_code()
    include_files = sku_cfg_gen.get_header_file_list()

    hwcap_cfg_gen = HWCAPCodeGen(config_root_dir, output_dir,
                                 target_chip, target_machine)

    hwcap_cfg_gen.generate_code(include_files)

#Generates sku eeprom files for the fungible boards and emulation build with sbp
def _generate_sku_eeprom_files(config_root_dir,
                               sdk_dir,
                               output_dir,
                               target_chip,
                               target_machine):
    logger.info('Generating eeprom files')
    sku_cfg_gen = SKUCfgGen(config_root_dir, sdk_dir, output_dir,
                            target_chip, target_machine)
    sku_cfg_gen.generate_eeprom()
    sku_cfg_gen.generate_chip_eeprom_lists()

#Generates hu config source code
def _generate_hu_config_code(config_root_dir, output_dir):
    logger.info("Generating HU config C code ")

    hucgen = HUCfgGen(config_root_dir, output_dir)
    hucgen.generate_code()

def dir_path(path):
    if os.path.isdir(path):
        return path
    else:
        raise argparse.ArgumentTypeError('Directory: {} is not a valid path!'.format(path))

def main():
    arg_parser = argparse.ArgumentParser(
        description="Config file processing and auto generate code for funos"
        " default config, hu config, hwcap, sku id's and eeprom sku-id files")

    arg_parser.add_argument("--print-build-deps", action='store_true',
                            help="Print build dependencies")

    # Check print-build-deps arg initially, so that it can be used
    # without the other mandatory arguments added later on
    args, _ = arg_parser.parse_known_args()
    if args.print_build_deps:
        print(' '.join(SKUCfgGen.get_build_deplist() + HWCAPCodeGen.get_build_deplist()))
        return 0

    arg_parser.add_argument("--in-dir", required=True, nargs=1,
                            type=dir_path, help="input config source directory path")

    arg_parser.add_argument("--sdk-dir", type=dir_path, help="sdk directory path")

    arg_parser.add_argument("--out-dir", required=True, nargs=1, type=dir_path, help="output dir path")

    arg_parser.add_argument("--machine", required=True, nargs=1, type=str,
                            help="Target machine type")

    arg_parser.add_argument("--chip", required=True, nargs=1, type=str,
                            help="Target chip type")

    parser = arg_parser.add_mutually_exclusive_group(required=True)

    parser.add_argument("--funoscfg", action='store_true',
                        help="Merge all the json config files and generate funos config file")

    parser.add_argument("--skucfg", action='store_true',
                        help="Generate sku id's & hwcap config c code from board & hwcap sku json config files")

    parser.add_argument("--hucfg", action='store_true',
                        help="Generate hu config c code from hu json config files")

    parser.add_argument("--nucsr-replaycfg", action='store_true',
                        help="Generates merged nu csr replay config json")

    parser.add_argument("--eeprom", action='store_true',
                        help=("Generate eeprom sku id files from board config"
                              " json files & hwcap json config files"))

    # Now parse all args once again
    args = arg_parser.parse_args()
    logger.debug('Command line args: {}'.format(args))

    if args.funoscfg:
        _generate_funos_default_config(args.in_dir[0], args.sdk_dir, args.out_dir[0],
                                       args.chip[0], args.machine[0])
        _generate_sku_config_code(args.in_dir[0], args.sdk_dir, args.out_dir[0],
                                  args.chip[0], args.machine[0])
        _generate_hu_config_code(args.in_dir[0], args.out_dir[0])

    if args.hucfg:
        _generate_hu_config_code(args.in_dir[0], args.out_dir[0])

    if args.skucfg:
        _generate_sku_config_code(args.in_dir[0], args.sdk_dir, args.out_dir[0],
                                  args.chip[0], args.machine[0])

    if args.nucsr_replaycfg:
        _generate_nu_csr_replay_config(args.in_dir[0], args.out_dir[0],
                                       args.chip[0], args.machine[0])

    if args.eeprom:
        _generate_sku_eeprom_files(args.in_dir[0], args.sdk_dir, args.out_dir[0],
                                   args.chip[0], args.machine[0])

if __name__ == "__main__":
    main()<|MERGE_RESOLUTION|>--- conflicted
+++ resolved
@@ -165,8 +165,6 @@
     storage_cfg = storage_cfg_gen.generate_config()
 
     return storage_cfg
-
-<<<<<<< HEAD
 
 # filename -> arbitrary json
 def _read_json_file(fname):
@@ -399,8 +397,6 @@
         return True
     return False
 
-=======
->>>>>>> 8a9bb457
 # Generate funos config
 def _generate_funos_default_config(config_root_dir, sdk_dir, output_dir,
                                    target_chip, target_machine):

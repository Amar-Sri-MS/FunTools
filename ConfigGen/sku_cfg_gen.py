#!/usr/bin/env python3

#This module generates merged config of all skus, sku-id definitions and eeprom files.

import os, sys, logging, glob
from jinja2 import Template
from jinja2 import Environment
from jinja2 import FileSystemLoader
import datetime
import subprocess
import struct
import tempfile
import json
import jsonutils
from itertools import chain
import argparse
from hwcap_cfg_gen import HWCAPCodeGen
import copy
from default_cfg_gen import DefaultCfgGen
from sku_board_layer_cfg_gen import BoardLayer

logger = logging.getLogger('sku_cfg_gen')
logger.setLevel(logging.INFO)


# For each EEPR file, emit multiple variants based
# on "struct puf_rom_eeprom_image_s" flags
EEPROM_IMAGE_FLAGS_S1_1_1GHZ_CHICKEN = 1
CHIP_FLAG_EEPR_VARIANTS = {
    "s1": [("", EEPROM_IMAGE_FLAGS_S1_1_1GHZ_CHICKEN), ("_1_0G", 0)]
}

class SKUCfgGen():
    sku_h_tmpl = 'platform_sku_h.j2'
    sku_c_tmpl = 'platform_sku_c.j2'
    sku_file_prefix = 'platform_sku'

    def __init__(self, input_dir, sdk_dir, output_dir, target_chip, target_machine):
        self.input_dir = input_dir
        self.sdk_dir = sdk_dir
        self.output_dir = output_dir
        self.target_chip = target_chip
        self.target_machine = target_machine

    def _get_fungible_board_id_config(self):
        board_id_cfg = dict()
        file_name = os.path.join(self.input_dir, 'sku_config/fungible_boards.cfg')
        logger.debug('Processing fungible boards file: {}'.format(file_name))
        board_id_cfg = jsonutils.load_fungible_json(file_name, strict=False)
<<<<<<< HEAD
        return board_id_cfg.get('fungible_boards', None)
=======
        boards = board_id_cfg.get('fungible_boards')
        if not boards:
            return None

        # expand lists of asics
        extra_boards = []
        for board in boards:
            if isinstance(board['asic'],list):
                # Create new entries in the list for asics
                # found in the asic list. Original entry
                # is updated to define asic[0]
                for asic in board['asic'][1:]:
                    new_board = copy.deepcopy(board)
                    new_board['asic'] = asic
                    extra_boards.append(new_board)
                board['asic'] = board['asic'][0]
        boards.extend(extra_boards)
        return boards
>>>>>>> 24a87251

    def get_posix_or_emu_configs(self, board_cfg):
        """Get the configuration for all the posix or emulations that
        use the target chip.
        """
        def_cfg = dict()
        default_cfg_gen = DefaultCfgGen(self.input_dir, self.target_chip)

        # Get the default configuration
        def_cfg = default_cfg_gen.get_defaults()

        _path = 'sku_config/'

        if 'posix' in (self.target_machine):
            _path = _path + 'posix/%s_*.cfg' % self.target_chip
        else:
            _path = _path + 'emulation/%s_*.cfg' % self.target_chip

        file_patterns = [_path]
        logger.debug('board config paths: {}'.format(file_patterns))
        for file_pat in file_patterns:
            for cfg in glob.glob(os.path.join(self.input_dir, file_pat)):
                logger.debug('Processing posix or emu per sku config: {}'.format(cfg))

                try:
                    sku_json = jsonutils.load_fungible_json(cfg)
                except:
                    logger.error("Failed to load config file: {}".format(cfg))
                    raise

                default_cfg_gen.apply_defaults(sku_json, def_cfg)
                board_cfg = jsonutils.merge_dicts(board_cfg, copy.deepcopy(sku_json))

        return board_cfg

    def cfg_target_board(self, sku_json):
        """Check if the configuration file is for the target
        being built. If it is and it contains a list of compatible
        targets then update the board config to include a currently used
        chip only
        """
        for key in list(sku_json['skus'].keys()):
            # First check the target chip
            if 'chip' not in sku_json['skus'].get(key, {}).get('PlatformInfo', {}):
                continue
            chip = sku_json['skus'][key]['PlatformInfo']['chip']
<<<<<<< HEAD
            if chip != self.target_chip:
                return False
=======
            if isinstance(chip, list):
                for c in chip:
                    if c == self.target_chip:
                        # replace array with the matched target chip
                        sku_json['skus'][key]['PlatformInfo']['chip'] = c
                        break
                else: # nb: for/else
                    return False
            else:
                if chip != self.target_chip:
                    return False
>>>>>>> 24a87251
            # Next check the configuration file is for a board
            if 'machine' not in sku_json['skus'].get(key, {}).get('PlatformInfo', {}):
                return False
            machine = sku_json['skus'][key]['PlatformInfo']['machine']
            if machine != 'board':
                return False
            return True

        return False

    def get_board_config_parent(self, sku_json):
        return list(sku_json['skus'].values())[0].get('PlatformInfo', {}).get('inherit')

    def get_board_configs(self, board_cfg):
        """Get the configuration for all the boards that use the target
        chip.
        """
        def_cfg = dict()
        default_cfg_gen = DefaultCfgGen(self.input_dir, self.target_chip)

        # Get the default configuration
        def_cfg = default_cfg_gen.get_defaults()

        _path = 'sku_config/*/*.cfg'
        file_patterns = [_path]
        remaining_board_configs = list()
        raw_board_configs = dict()
        for file_pat in file_patterns:
            for cfg in glob.glob(os.path.join(self.input_dir, file_pat)):
                # Skip board layer files and defaults files
                if 'sku_config/defaults' in cfg:
                    continue
                logger.debug('Processing board per sku config: {}'.format(cfg))

                try:
                    sku_json = jsonutils.load_fungible_json(cfg)
                except:
                    logger.error("Failed to load config file: {}".format(cfg))
                    raise

                if len(sku_json['skus']) > 1:
                    logger.error("Only single sku per file supported")
                    raise

                # stash this board config for processing inherited configs
                raw_board_configs[list(sku_json['skus'].keys())[0]] = copy.deepcopy(sku_json)

                if self.get_board_config_parent(sku_json):
                    # add this config to the list for processing later, as the parent
                    # configuration might not be available at this time
                    remaining_board_configs.append(sku_json)
                    continue

                # skip processing if the board is not for a given target
                # this is not done earlier to allow inherited boards to override
                # target choice, so a board for a 'wrong' target may still be added
                # to 'raw_board_configs'
<<<<<<< HEAD
                if not self.is_cfg_target_board(sku_json):
=======
                if not self.cfg_target_board(sku_json):
>>>>>>> 24a87251
                    continue

                # Apply defaults to the SKU file
                default_cfg_gen.apply_defaults(sku_json, def_cfg)

                # Apply the board layer configuration to the SKU file
                board_layer = BoardLayer(self.input_dir, self.target_chip)
                sku_json = board_layer.apply_board_layer(sku_json, def_cfg)

                board_cfg = jsonutils.merge_dicts(board_cfg, copy.deepcopy(sku_json))

        for sku_json in remaining_board_configs:
            sku = list(sku_json['skus'].keys())[0]
            parent = self.get_board_config_parent(sku_json)

            # check if the board is for a given target - if this is a 'base' board that was
            # used for inheriting a config, then it may be targeting a different dpu
<<<<<<< HEAD
            if not self.is_cfg_target_board(sku_json):
=======
            if not self.cfg_target_board(sku_json):
>>>>>>> 24a87251
                continue

            # Create new sku based on the parent sku but retain original PlatformInfo
            sku_json['skus'][sku] = jsonutils.merge_dicts_recursive(
                dict([e for e in list(raw_board_configs[parent]['skus'][parent].items()) if e[0] != 'PlatformInfo']),
                sku_json['skus'][sku])

            # Apply defaults to the SKU file
            default_cfg_gen.apply_defaults(sku_json, def_cfg)

            # Apply the board layer configuration to the SKU file
            board_layer = BoardLayer(self.input_dir, self.target_chip)
            sku_json = board_layer.apply_board_layer(sku_json, def_cfg)

            board_cfg = jsonutils.merge_dicts(board_cfg, copy.deepcopy(sku_json))

        return board_cfg

    def get_additions(self, board_cfg, addition_machine):
        """Add addtional configuration if needed."""
        _path = 'sku_config/additions/%s/*.cfg' % self.target_chip
        file_patterns = [_path]
        logger.debug('Additional config paths: {}'.format(file_patterns))
        for file_pat in file_patterns:
            for cfg in glob.glob(os.path.join(self.input_dir, file_pat)):
                logger.debug('Processing additions for per sku config: {}'.format(cfg))
                try:
                    sku_json = jsonutils.load_fungible_json(cfg)
                except:
                    logger.error("Failed to load config file: {}".format(cfg))
                    raise

                # Check the additional file is for the machine being built
                if 'machine' not in list(sku_json['PlatformInfo'].keys()):
                    continue
                machine = sku_json['PlatformInfo']['machine']
                if machine != addition_machine:
                    continue;

                board_cfg = jsonutils.merge_dicts(board_cfg, sku_json)

        return board_cfg

    def _get_sku_config(self):
        board_cfg = dict()

        if 'posix' in (self.target_machine):
            board_cfg = self.get_posix_or_emu_configs(board_cfg)
            addition_machine = 'posix'
        elif 'emu' in (self.target_machine):
            board_cfg = self.get_posix_or_emu_configs(board_cfg)
            addition_machine = 'emulation'
        else:
            board_cfg = self.get_board_configs(board_cfg)
            addition_machine = 'board'

        # Process additional configuration files
        board_cfg = self.get_additions(board_cfg, addition_machine)

        return board_cfg

    def get_fungible_board_sku_ids(self, all_target_chips=False):
        sku_id_list = dict()
        fun_board_cfg = self._get_fungible_board_id_config()
        for board in fun_board_cfg:
            board_name = board.get('name', None)
            if not board_name:
                raise argparse.ArgumentTypeError('sku name is empty!')
            asic_count =  board.get('asic_count', 0)
            if not asic_count:
                 raise ValueError('Invalid asic count for {}!'.format(board_name))
            board_id_offset = board.get('board_id_offset', -1)
            if not (board_id_offset >= 0):
                raise ValueError('Invalid board id offset:{} for {}!'.format(
                    board_id_offset, board_name))
            chip_type =  board.get('asic', None)
            if ((all_target_chips == False) and (chip_type != self.target_chip)):
                continue
            sku_name = board_name
            for asic in range(asic_count):
                if asic_count > 1:
                    sku_name = board_name + '_{}'.format(asic)
                sku_id = (0x1 << 16) + (board_id_offset << 8) + asic
                sku_id_list[sku_name] =  sku_id

        return sku_id_list

<<<<<<< HEAD
    def get_chip_for_sku_id(self, sku_id):
        # get the full list
        fun_board_cfg = self._get_fungible_board_id_config()
        for board in fun_board_cfg:
            board_name = board.get('name', None)
            if (board_name != sku_id):
                continue

            # we found the board, return the chip name
            return board.get("asic")

        # board not found?
        return None
=======
    def get_chips_for_sku_id(self, sku_id):
        # get the full list
        fun_board_cfg = self._get_fungible_board_id_config()
        chips = []
        for board in fun_board_cfg:
            board_name = board.get('name', None)

            if (board_name == sku_id):
                chips.append(board.get("asic"))

            asic_count = board.get('asic_count', 0)
            if asic_count > 1:
                for asic in range(asic_count):
                    if sku_id == f'{board_name}_{asic}':
                        chips.append(board.get("asic"))

        return set(chips)
>>>>>>> 24a87251

    def _get_board_id_from_offset(self, board_id_offset):
        return (0x1 << 8) + board_id_offset

    def _get_board_sku_id_from_offset(self, offset, asic_inst):
        if not (offset > 0x0 and ((0x1 << 24) - 1)):
            raise ValueError(
                'Invalid board id offset:{} for {}!'.format(
                    offset, board_name))
        if asic_inst < 0 or asic_inst > 255:
            raise ValueError(
                'Invalid asic_inst :{}!'.format(asic_inst))
        return (self._get_board_id_from_offset(offset) << 8) + asic_inst

    def get_fungible_board_ids(self):
        board_id_list = dict()
        fun_board_cfg = self._get_fungible_board_id_config()
        for board in fun_board_cfg:
            board_name = board.get('name', None)
            if not board_name:
                raise argparse.ArgumentTypeError('sku name is empty!')
            asic_count =  board.get('asic_count', 0)
            if not asic_count:
                 raise ValueError('Invalid asic count for {}!'.format(board_name))
            board_id_offset = board.get('board_id_offset', -1)
            if not (board_id_offset >= 0):
                 raise ValueError('Invalid board id offset for {}!'.format(board_name))
            chip_type =  board.get('asic', None)

            board_id_list[board_name] = self._get_board_id_from_offset(board_id_offset)

        return board_id_list

    def get_sku_ids_for_target_chip(self):
        sku_ids = dict()
        if 'emu' in (self.target_machine):
            hwcap_code_gen = HWCAPCodeGen(self.input_dir, self.output_dir,
                                      self.target_chip, self.target_machine)
            sku_ids.update(hwcap_code_gen.get_emu_sku_ids_with_sbp(all_target_chips=False))
        else:
            sku_ids.update(self.get_fungible_board_sku_ids(all_target_chips=False))

        return sku_ids

    def get_header_file_list(self):
        return [self.sku_file_prefix + '.h']

    # Generates sku id files
    def generate_code(self):
        date = datetime.datetime.now()
        this_dir = os.path.dirname(os.path.abspath(__file__))
        meta_data = {
            'date' : date.strftime("%x"),
            'year' : date.year,
            'generator' : os.path.basename(os.path.abspath(__file__)),
            'filename_prefix': self.sku_file_prefix
        }

        all_fungible_board_skus = \
                self.get_fungible_board_sku_ids(all_target_chips=True)
        hwcap_code_gen = HWCAPCodeGen(self.input_dir, self.output_dir,
                                      self.target_chip, self.target_machine)
        all_emu_skus = \
                hwcap_code_gen.get_emu_sku_ids(all_target_chips=True)

        fun_board_skus = self.get_fungible_board_sku_ids(False)
        fun_board_list = self.get_fungible_board_ids()

        emu_skus = hwcap_code_gen.get_emu_sku_ids(all_target_chips=False)

        if emu_skus is None:
            raise argparse.ArgumentTypeError('emu_sku config is empty!')

        if fun_board_skus is None or all_fungible_board_skus is None:
            raise argparse.ArgumentTypeError('fungible boards list is empty!')

        env = Environment(loader=FileSystemLoader(this_dir))
        tmpl = env.get_template(self.sku_h_tmpl)
        header_file = self.sku_file_prefix + '.h'
        output_file = os.path.join(self.output_dir, header_file)
        board_id_start = 0x0001 << 0x8
        with open (output_file, 'w') as f:
            f.write(tmpl.render(
                emu_sku_list=all_emu_skus,
                fun_board_sku_list=all_fungible_board_skus,
                fun_board_list=fun_board_list,
                board_id_start=board_id_start,
                meta_data=meta_data))

        tmpl = env.get_template(self.sku_c_tmpl)
        c_file = self.sku_file_prefix + '.c'
        output_file = os.path.join(self.output_dir, c_file)
        with open (output_file, 'w') as f:
            f.write(tmpl.render(
                emu_sku_list=all_emu_skus,
                fun_board_sku_list=all_fungible_board_skus,
                meta_data=meta_data))

    # generate the version 1 data, most of which is a PCI config
    def _get_version1_data(self, pci_cfg_dir, sku_name, flags=0):
        if not pci_cfg_dir:
            return b''

        # try reading a file based on sku_name
        file_name = os.path.join(pci_cfg_dir, 'pcicfg-' + sku_name + '.bin')
        try:
            with open(file_name, 'rb') as f:
                pci_config = f.read()
        except:
            return b''

        # generate the version 1 filler data (struct puf_rom_eeprom_image_s)
        bytes = struct.pack("<I", 1)      # uint32_t version = 1
        bytes += b'EEPRMIMG'              # uint64_t magic
        bytes += struct.pack("<Q", flags) # uint64_t flags
        bytes += struct.pack("<I", 0)     # uint32_t hw_rev
        bytes += struct.pack("<I", 0)     # uint32_t board_subtype
        bytes += pci_config

        return bytes


    # generate uniform eeprom file filenames
<<<<<<< HEAD
    def eeprom_filename(self, sku_name):
        return 'eeprom_{}'.format(sku_name)
=======
    def eeprom_filename(self, sku_name, chip):
        if chip:
            return 'eeprom_{}_{}'.format(chip, sku_name)
        else:
            return 'eeprom_{}'.format(sku_name)
>>>>>>> 24a87251

    def flag_variants_for_chip(self, chip):
        # If there's no entries in the variants table, just use
        # the default sku with flags == 0;
        DEFAULT_FLAG_VAR = [("", 0)]
        return CHIP_FLAG_EEPR_VARIANTS.get(chip, DEFAULT_FLAG_VAR)

    def write_eepr_file_data(self, sku_var, sku_name, sku_id,
<<<<<<< HEAD
                             pci_cfg_dir, flags):
        # filename for the flag variant
        fname = self.eeprom_filename(sku_var)
=======
                             pci_cfg_dir, flags=0, chip=None):
        # filename for the flag variant
        fname = self.eeprom_filename(sku_var, chip)
>>>>>>> 24a87251
        # PCI data for the SKU
        version1_data = self._get_version1_data(pci_cfg_dir, sku_name, flags)
        abs_eeprom_file_path = os.path.join(self.output_dir, fname)
        with open(abs_eeprom_file_path, "wb") as f:
            byte_array = struct.pack('<I', sku_id) + version1_data
            f.write(byte_array)

        return { 'filename' : fname, 'image_type': sku_var }

    def write_eepr_files(self, sku_name, sku_id, pci_cfg_dir):
        dentries = {}
<<<<<<< HEAD
        chip = self.get_chip_for_sku_id(sku_name)

        # write out a file for each flag variant
        flagvars = self.flag_variants_for_chip(chip)
        for (suffix, flags) in flagvars:
            skuvar = "{}{}".format(sku_name, suffix)
            dent = self.write_eepr_file_data(skuvar, sku_name, sku_id,
                                             pci_cfg_dir, flags)
            dentries[sku_name] = dent
=======
        chips = self.get_chips_for_sku_id(sku_name)

        # When using emulation skuids, there is no board/chip associated
        # with the sku
        if not chips:
            dent = self.write_eepr_file_data(sku_name, sku_name, sku_id,
                                                pci_cfg_dir)
            dentries[sku_name] = dent
            return dentries

        for chip in chips:
            # write out a file for each flag variant
            flagvars = self.flag_variants_for_chip(chip)
            for (suffix, flags) in flagvars:
                skuvar = f'{sku_name}{suffix}'
                dent = self.write_eepr_file_data(skuvar, sku_name, sku_id,
                                                pci_cfg_dir, flags, chip)
                key = f'{chip}_{sku_name}' if chip else f'{sku_name}'
                dentries[key] = dent
>>>>>>> 24a87251

        return dentries

    # Generates eeprom files for the emulation builds with SBP and fungible boards
    def generate_eeprom(self):
        all_board_skus_with_sbp = \
                self.get_fungible_board_sku_ids(all_target_chips=True)
        hwcap_code_gen = HWCAPCodeGen(self.input_dir, self.output_dir,
                                      self.target_chip, self.target_machine)
        emu_skus_with_sbp = \
                hwcap_code_gen.get_emu_sku_ids_with_sbp(all_target_chips=True)

        all_skus_with_sbp = dict(all_board_skus_with_sbp)
        all_skus_with_sbp.update(emu_skus_with_sbp)

        # empty dict for json list file
        eeprom_dict = {}

        # figure out the path to the pcicfg files generated by FunOS
        pci_cfg_dir = None
        if self.sdk_dir:
            pci_cfg_dir = os.path.join(self.sdk_dir, 'feature_sets', 'pcicfg')
            if not os.path.isdir(pci_cfg_dir):
                pci_cfg_dir = None

        for sku_name, sku_id in all_skus_with_sbp.items():
            fnd = self.write_eepr_files(sku_name, sku_id, pci_cfg_dir)
            eeprom_dict.update(fnd)

        # write out the list of eeprom files as a dict
        with open(os.path.join(self.output_dir, 'eeprom_list.json'), "w") as f:
            json.dump(eeprom_dict, f, indent=4)


    # Generates json lists of eeprom files for each chip
    def generate_chip_eeprom_lists(self):
        chips_seen = []
        fun_board_config = self._get_fungible_board_id_config()
        for board in fun_board_config:
            chip_type = board.get('asic', None)

            # skip seen chips
            if chip_type in chips_seen:
                continue

            chips_seen.append(chip_type)
            self.target_chip = chip_type

            all_board_skus_with_sbp = \
                    self.get_fungible_board_sku_ids(all_target_chips=False)

            eeprom_list = {}
            for sku_name, sku_id in all_board_skus_with_sbp.items():
                for (suffix, _) in self.flag_variants_for_chip(chip_type):
                    sku_var = sku_name + suffix
                    eeprom_list[sku_var] = {
<<<<<<< HEAD
                        'filename' : self.eeprom_filename(sku_var),
=======
                        'filename' : self.eeprom_filename(sku_var, chip_type),
>>>>>>> 24a87251
                        'image_type' : sku_var
                    }

                    try:
                        eeprom_list[sku_var]['hw_base'] = \
                            [x for x in fun_board_config if x['name'] == sku_name and x['asic'] == chip_type][0]['hw_base']
                    except:
                        pass

                with open(os.path.join(self.output_dir, '{}_eeprom_list.json'.format(chip_type)), "w") as f:
                    json.dump(eeprom_list, f, indent=4)

    # Generate a new dict containing @entry that can be merged into
    # a global config for a given sku
    @staticmethod
    def create_sku_cfg_entry(sku, entry):
        return { 'skus' : { sku: entry }}

    # Get a dict key where the sku entries are stored
    @staticmethod
    def get_sku_path():
        return 'skus'

    @staticmethod
    def get_build_deplist():
        this_dir = os.path.dirname(os.path.abspath(__file__))
        templates = (SKUCfgGen.sku_h_tmpl, SKUCfgGen.sku_c_tmpl)
        return [os.path.join(this_dir, tmpl) for tmpl in templates]<|MERGE_RESOLUTION|>--- conflicted
+++ resolved
@@ -47,9 +47,6 @@
         file_name = os.path.join(self.input_dir, 'sku_config/fungible_boards.cfg')
         logger.debug('Processing fungible boards file: {}'.format(file_name))
         board_id_cfg = jsonutils.load_fungible_json(file_name, strict=False)
-<<<<<<< HEAD
-        return board_id_cfg.get('fungible_boards', None)
-=======
         boards = board_id_cfg.get('fungible_boards')
         if not boards:
             return None
@@ -68,7 +65,6 @@
                 board['asic'] = board['asic'][0]
         boards.extend(extra_boards)
         return boards
->>>>>>> 24a87251
 
     def get_posix_or_emu_configs(self, board_cfg):
         """Get the configuration for all the posix or emulations that
@@ -115,10 +111,6 @@
             if 'chip' not in sku_json['skus'].get(key, {}).get('PlatformInfo', {}):
                 continue
             chip = sku_json['skus'][key]['PlatformInfo']['chip']
-<<<<<<< HEAD
-            if chip != self.target_chip:
-                return False
-=======
             if isinstance(chip, list):
                 for c in chip:
                     if c == self.target_chip:
@@ -130,7 +122,6 @@
             else:
                 if chip != self.target_chip:
                     return False
->>>>>>> 24a87251
             # Next check the configuration file is for a board
             if 'machine' not in sku_json['skus'].get(key, {}).get('PlatformInfo', {}):
                 return False
@@ -188,11 +179,7 @@
                 # this is not done earlier to allow inherited boards to override
                 # target choice, so a board for a 'wrong' target may still be added
                 # to 'raw_board_configs'
-<<<<<<< HEAD
-                if not self.is_cfg_target_board(sku_json):
-=======
                 if not self.cfg_target_board(sku_json):
->>>>>>> 24a87251
                     continue
 
                 # Apply defaults to the SKU file
@@ -210,11 +197,7 @@
 
             # check if the board is for a given target - if this is a 'base' board that was
             # used for inheriting a config, then it may be targeting a different dpu
-<<<<<<< HEAD
-            if not self.is_cfg_target_board(sku_json):
-=======
             if not self.cfg_target_board(sku_json):
->>>>>>> 24a87251
                 continue
 
             # Create new sku based on the parent sku but retain original PlatformInfo
@@ -302,21 +285,6 @@
 
         return sku_id_list
 
-<<<<<<< HEAD
-    def get_chip_for_sku_id(self, sku_id):
-        # get the full list
-        fun_board_cfg = self._get_fungible_board_id_config()
-        for board in fun_board_cfg:
-            board_name = board.get('name', None)
-            if (board_name != sku_id):
-                continue
-
-            # we found the board, return the chip name
-            return board.get("asic")
-
-        # board not found?
-        return None
-=======
     def get_chips_for_sku_id(self, sku_id):
         # get the full list
         fun_board_cfg = self._get_fungible_board_id_config()
@@ -334,7 +302,6 @@
                         chips.append(board.get("asic"))
 
         return set(chips)
->>>>>>> 24a87251
 
     def _get_board_id_from_offset(self, board_id_offset):
         return (0x1 << 8) + board_id_offset
@@ -458,16 +425,11 @@
 
 
     # generate uniform eeprom file filenames
-<<<<<<< HEAD
-    def eeprom_filename(self, sku_name):
-        return 'eeprom_{}'.format(sku_name)
-=======
     def eeprom_filename(self, sku_name, chip):
         if chip:
             return 'eeprom_{}_{}'.format(chip, sku_name)
         else:
             return 'eeprom_{}'.format(sku_name)
->>>>>>> 24a87251
 
     def flag_variants_for_chip(self, chip):
         # If there's no entries in the variants table, just use
@@ -476,15 +438,9 @@
         return CHIP_FLAG_EEPR_VARIANTS.get(chip, DEFAULT_FLAG_VAR)
 
     def write_eepr_file_data(self, sku_var, sku_name, sku_id,
-<<<<<<< HEAD
-                             pci_cfg_dir, flags):
-        # filename for the flag variant
-        fname = self.eeprom_filename(sku_var)
-=======
                              pci_cfg_dir, flags=0, chip=None):
         # filename for the flag variant
         fname = self.eeprom_filename(sku_var, chip)
->>>>>>> 24a87251
         # PCI data for the SKU
         version1_data = self._get_version1_data(pci_cfg_dir, sku_name, flags)
         abs_eeprom_file_path = os.path.join(self.output_dir, fname)
@@ -496,17 +452,6 @@
 
     def write_eepr_files(self, sku_name, sku_id, pci_cfg_dir):
         dentries = {}
-<<<<<<< HEAD
-        chip = self.get_chip_for_sku_id(sku_name)
-
-        # write out a file for each flag variant
-        flagvars = self.flag_variants_for_chip(chip)
-        for (suffix, flags) in flagvars:
-            skuvar = "{}{}".format(sku_name, suffix)
-            dent = self.write_eepr_file_data(skuvar, sku_name, sku_id,
-                                             pci_cfg_dir, flags)
-            dentries[sku_name] = dent
-=======
         chips = self.get_chips_for_sku_id(sku_name)
 
         # When using emulation skuids, there is no board/chip associated
@@ -526,7 +471,6 @@
                                                 pci_cfg_dir, flags, chip)
                 key = f'{chip}_{sku_name}' if chip else f'{sku_name}'
                 dentries[key] = dent
->>>>>>> 24a87251
 
         return dentries
 
@@ -583,11 +527,7 @@
                 for (suffix, _) in self.flag_variants_for_chip(chip_type):
                     sku_var = sku_name + suffix
                     eeprom_list[sku_var] = {
-<<<<<<< HEAD
-                        'filename' : self.eeprom_filename(sku_var),
-=======
                         'filename' : self.eeprom_filename(sku_var, chip_type),
->>>>>>> 24a87251
                         'image_type' : sku_var
                     }
 
